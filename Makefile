
# compilers
CC = gcc
GIT = git

# compiler flags
<<<<<<< HEAD
CFLAGS = -O3 -Wall -Wno-unused-function -std=c99 -pipe -DMM_VERSION=\"$(VERSION)\"
=======
OPT = -O3 -DNDEBUG
CFLAGS = $(OPT) -Wall -Wno-unused-function -std=c99 -pipe -DMM_VERSION=\"$(VERSION)\"
>>>>>>> 164598b8
LDFLAGS = -lm -lz -lpthread

# default version string is parsed from git tags, otherwise extracted from the source
VERSION = $(shell $(GIT) describe --tags || grep "define MM_VERSION" minialign.c | grep -o '".*"' | sed 's/"//g')

# install directory and binary name
PREFIX = /usr/local
TARGET = minialign

all: native

native:
	$(MAKE) -f Makefile.core CC=$(CC) CFLAGS='$(CFLAGS)' all
	$(CC) -o $(TARGET) $(CFLAGS) minialign.o gaba.*.o $(LDFLAGS)

CFLAGS_DEBUG = -g -Wall -Wno-unused-function -std=c99 -pipe -DMM_VERSION=\"$(VERSION)\"
debug:
	$(MAKE) -f Makefile.core CC=$(CC) CFLAGS='$(CFLAGS_DEBUG) -DUNITTEST=0 -DNDEBUG' NAMESPACE=silent all
	$(MAKE) -f Makefile.core CC=$(CC) CFLAGS='$(CFLAGS_DEBUG) -DUNITTEST=0 -DDEBUG' NAMESPACE=verbose all
	$(CC) -o $(TARGET) $(CFLAGS_DEBUG) debug.c minialign.*.o gaba.*.o $(LDFLAGS)

nowrap:
	$(MAKE) -f Makefile.core CC=$(CC) CFLAGS='$(CFLAGS)' nowrap
	$(CC) -o $(TARGET) $(CFLAGS) minialign.o gaba.o $(LDFLAGS)

sse41 avx2:
	$(MAKE) -f Makefile.core CC=$(CC) CFLAGS='$(CFLAGS) -DUNITTEST=0' ARCH=`echo $@ | tr a-z A-Z` NAMESPACE=$@ all

universal: sse41 avx2
	$(CC) -o $(TARGET) $(CFLAGS) -mtune=generic universal.c minialign.*.o gaba.*.o $(LDFLAGS)

clean:
	rm -fr gmon.out *.o a.out $(TARGET) *~ *.a *.dSYM session*

install:
	mkdir -p $(PREFIX)/bin
	cp $(TARGET) $(PREFIX)/bin/$(TARGET)

uninstall:
	rm -f $(PREFIX)/bin/$(TARGET)

gaba.c: gaba.h log.h unittest.h sassert.h
gaba_wrap.h: gaba.h log.h unittest.h sassert.h
minialign.c: kvec.h ksort.h gaba_wrap.h lmm.h unittest.h sassert.h<|MERGE_RESOLUTION|>--- conflicted
+++ resolved
@@ -4,12 +4,8 @@
 GIT = git
 
 # compiler flags
-<<<<<<< HEAD
-CFLAGS = -O3 -Wall -Wno-unused-function -std=c99 -pipe -DMM_VERSION=\"$(VERSION)\"
-=======
 OPT = -O3 -DNDEBUG
 CFLAGS = $(OPT) -Wall -Wno-unused-function -std=c99 -pipe -DMM_VERSION=\"$(VERSION)\"
->>>>>>> 164598b8
 LDFLAGS = -lm -lz -lpthread
 
 # default version string is parsed from git tags, otherwise extracted from the source
