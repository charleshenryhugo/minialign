
/**
 * @file minialign.c
 *
 * @brief minialign core implementation
 *
 * @author Hajime Suzuki (original file by Heng Li)
 * @license MIT
 */

/* configurations */
/**
 * @macro MM_VERSION
 */
#ifndef MM_VERSION
#  define MM_VERSION		"minialign-0.5.3-unknown"
#endif

/**
 * @macro STRICT_STREAM_ORDERING
 * @brief set non-zero value to ensure the order of output records
 */
#define STRICT_STREAM_ORDERING		( 1 )

/**
 * @macro COLLECT_SUPPLEMENTARY
 * @brief collect suppementary alignments, set zero for compatibility with 0.4.x
 */
#define COLLECT_SUPPLEMENTARY		( 1 )

/**
 * @macro USE_CRC32_HASH
 * @brief use crc32 for hash64, set zero for compatibility with 0.4.x
 */
#define USE_CRC32_HASH				( 1 )

/**
 * @macro MAX_THREADS
 * @brief max #threads, set larger value if needed
 */
#define MAX_THREADS					( 64 )

/**
 * @macro UNITTEST
 * @brief set zero to disable unittests
 */
#define UNITTEST 					( 0 )

/* make sure POSIX APIs are properly activated */
#if defined(__linux__) && !defined(_POSIX_C_SOURCE)
#  define _POSIX_C_SOURCE		200112L
#endif
#if defined(__darwin__) && !defined(_DARWIN_C_FULL)
#  define _DARWIN_C_SOURCE	_DARWIN_C_FULL
#endif

#include <getopt.h>
#include <inttypes.h>
#include <math.h>
#include <pthread.h>
#include <stddef.h>
#include <stdint.h>
#include <stdio.h>
#include <stdlib.h>
#include <string.h>
#include <unistd.h>
#include <zlib.h>
#include <sys/resource.h>
#include <sys/time.h>
#include <sys/types.h>
#include "sassert.h"

/* max, min */
#define MAX2(x,y) 		( (x) > (y) ? (x) : (y) )
#define MIN2(x,y) 		( (x) < (y) ? (x) : (y) )

/* _likely, _unlikely */
#define _likely(x)		__builtin_expect(!!(x), 1)
#define _unlikely(x)	__builtin_expect(!!(x), 0)

/* _force_inline */
#define _force_inline	inline

/**
 * @global mm_realtime0
 * @brief set at the beginning of the program
 */
double mm_realtime0;

/**
 * @fn cputime
 * @brief returns consumed CPU time in seconds (double)
 */
static _force_inline
double cputime(void)
{
	struct rusage r;
	getrusage(RUSAGE_SELF, &r);

	return(
		  r.ru_utime.tv_sec
		+ r.ru_stime.tv_sec
		+ 1e-6 * (r.ru_utime.tv_usec + r.ru_stime.tv_usec)
	);
}

/**
 * @fn realtime
 * @brief returns elapsed real time in seconds (double)
 */
static _force_inline
double realtime(void)
{
	struct timeval tp;
	gettimeofday(&tp, NULL);

	return(tp.tv_sec + tp.tv_usec * 1e-6);
}

/* malloc wrappers */
/**
 * @struct mm_info_t
 * @brief per-thread information container: dumped when SEGV or other faults are caught.
 */
typedef struct {
	uint64_t enabled;
	char const *msg;
	void *_pad[14];
} mm_info_t;
_static_assert(sizeof(mm_info_t) == 128);	/* fits in a cache line */
mm_info_t info[MAX_THREADS+1] __attribute__(( aligned(64) ));

#define enable_info(t)		{ info[t].enabled = 1; }
#define disable_info(t)		{ info[t].enabled = 0; }
#define set_info(t, x)		{ info[t].msg = (char const *)(x); }

/**
 * @fn oom_abort
 * @brief called when malloc / realloc failed. dump thread information and exit (noreturn).
 */
static
void oom_abort(
	char const *name,
	size_t req)
{
	struct rusage r;
	getrusage(RUSAGE_SELF, &r);

	fprintf(stderr,
		"[E::%s] Out of memory. (required: %zu B, maxrss: %ld MB)\n",
		name, req, r.ru_maxrss);

	for(uint64_t i = 0; i < MAX_THREADS + 1; ++i) {
		if(info[i].enabled) {
			fprintf(stderr,
				"[E::%s]  thread %" PRIu64 ": %s\n",
				name, i,
				info[i].msg ? info[i].msg : "No information available.");
		}
	}
	exit(128);	/* 128 reserved for out of memory */
}

/**
 * @macro mm_malloc
 */
#define mm_malloc(x) ({ \
	void *_ptr = malloc((size_t)(x)); \
	if (_unlikely(_ptr == NULL)) { \
		oom_abort(__func__, (x)); \
	} \
	_ptr; \
})
#define malloc(x)		mm_malloc(x)

/**
 * @macro mm_realloc
 */
#define mm_realloc(x, y) ({ \
	void *_ptr = realloc((void *)(x), (size_t)(y)); \
	if (_unlikely(_ptr == NULL)) { \
		oom_abort(__func__, (y)); \
	} \
	_ptr; \
})
#define realloc(x, y)	mm_realloc(x, y)

/**
 * @macro mm_calloc
 */
#define mm_calloc(x, y) ({ \
	void *_ptr = calloc((size_t)(x), (size_t)(y)); \
	if (_unlikely(_ptr == NULL)) { \
		oom_abort(__func__, (y)); \
	} \
	_ptr; \
})
#define calloc(x, y)	mm_calloc(x, y)

/**
 * @macro _pnum, _pstr
 * @brief dump number and string to buffer
 */
#define _pnum(type, _buf, _n) ({ \
	uint8_t _b[16] = {0}; \
	type _m = (type)(_n); int64_t _i = 0; \
	while (_m) _b[_i++] = _m % 10, _m /= 10; \
	uint64_t _len = _i + (_i == 0); \
	for (int64_t _j = 0; _j < _len; _j++) { _buf[_j] = _b[_len - _j - 1] + '0'; } \
	_len; \
})
#define _pstr(_buf, _str) ({ \
	char const *_p = (_str); \
	char *_q = (_buf); \
	while ((*_q++ = *_p++)) {} \
	_q - _buf - 1; \
})

/**
 * @fn mm_rand64
 * @brief 64bit random number generator (for unittest)
 */
static _force_inline
uint64_t mm_rand64(void)
{
	uint64_t bits = 31, n = 0;
	for (uint64_t acc = 0; acc < 64; acc += bits) {
		n <<= bits; n ^= (uint64_t)rand();
	}
	return n;
}

/* end of misc.c */

#include "kvec.h"
#include "gaba.h"
#include "lmm.h"
#include "arch/arch.h"

#define UNITTEST_UNIQUE_ID		1
#include "unittest.h"

unittest_config( .name = "minialign" );

/* test for timers and mallocs */
unittest( .name = "misc.timer" ) {
	double cpu = cputime(), real = realtime();	/* make sure they do not raise segv */
	assert(isnan(cpu) == 0);
	assert(isnan(real) == 0);
}

unittest( .name = "misc.malloc" ) {
	uint64_t const size = 1024 * 1024 * 1024;
	uint8_t *p = malloc(size);
	assert(p != NULL);

	memset(p, 0, size);							/* make sure we can touch this area */

	p = realloc(p, 2*size);
	assert(p != NULL);

	p = realloc(p, size/2);
	assert(p != NULL);
	free(p);
}
/* end of unittest */

/* minimap.h */
typedef struct { uint32_t x[2]; } v2u32_t;
typedef struct { uint32_t x[4]; } v4u32_t;
typedef struct { uint64_t x[2]; } v2u64_t;
_static_assert(sizeof(v2u32_t) == 8);
_static_assert(sizeof(v4u32_t) == 16);
_static_assert(sizeof(v2u64_t) == 16);

typedef union {
	uint64_t u64[2];
	uint32_t u32[4];
} mm128_t;
_static_assert(sizeof(mm128_t) == 16);

typedef struct { size_t n, m; mm128_t *a; } mm128_v;
typedef struct { size_t n, m; v2u32_t *a; } v2u32_v;
typedef struct { size_t n, m; uint64_t *a; } uint64_v;
typedef struct { size_t n, m; uint32_t *a; } uint32_v;
typedef struct { size_t n, m; uint16_t *a; } uint16_v;
typedef struct { size_t n, m; uint8_t *a; } uint8_v;
typedef struct { size_t n, m; void **a; } ptr_v;

#include "ksort.h"
#define sort_key_64x(a) ((a).x[0])
KRADIX_SORT_INIT(64x, v2u32_t, sort_key_64x, 4)
#define sort_key_128x(a) ((a).u64[0])
KRADIX_SORT_INIT(128x, mm128_t, sort_key_128x, 8) 
KSORT_INIT_GENERIC(uint32_t)


/* hash.c */

/**
 * @struct kh_s
 * @brief 64-bit key 64-bit value Robinhood hash table
 */
typedef struct kh_s {
	uint32_t mask, max, cnt, ub;		/* size of the array, element count, upper bound */
	mm128_t *a;
} kh_t;
_static_assert(sizeof(kh_t) == 24);

#define KH_SIZE			( 256 )			/* initial table size */
#define KH_THRESH		( 0.4 )			/* max occupancy */
#define kh_size(h)		( (h)->mask + 1 )
#define kh_cnt(h)		( (h)->cnt )
#define kh_exist(h, i)	( (h)->a[i].u64[0] + 2 >= 2 )
#define kh_key(h, i)	( (h)->a[i].u64[0] )
#define kh_val(h, i)	( (h)->a[i].u64[1] )

/**
 * @fn kh_init
 * @brief initialize hash with *size* table
 */
static _force_inline
kh_t *kh_init(uint64_t size)
{
	kh_t *h = calloc(1, sizeof(kh_t));
	
	/* roundup to power of two */
	size = 0x8000000000000000>>(lzcnt(size - 1) - 1);
	size = MAX2(size, KH_SIZE);

	/* initialize kh object */
	*h = (kh_t){
		.mask = size - 1,		/* in-use table size */
		.max = size,			/* malloc'd table size */
		.cnt = 0,
		.ub = size * KH_THRESH,
		.a = malloc(sizeof(mm128_t) * size)
	};

	/* init table with invalid key-val pairs */
	for (uint64_t i = 0; i < size; ++i) {
		h->a[i].u64[0] = UINT64_MAX;
		h->a[i].u64[1] = 0;
	}
	return(h);
}

/**
 * @fn kh_destroy
 */
static _force_inline
void kh_destroy(kh_t *h)
{
	if (h == NULL) { return; }
	
	free(h->a);
	free(h);
	return;
}

/**
 * @type khread_t, khwrite_t
 * @brief hash table serializer / deserializer I/O function types
 */
typedef uint64_t (*khread_t)(void *fp, void *buf, uint64_t size);
typedef uint64_t (*khwrite_t)(void *fp, void *buf, uint64_t size);

/**
 * @struct kh_hdr_t
 */
typedef struct kh_hdr_s {
	uint32_t size, cnt;
} kh_hdr_t;
_static_assert(sizeof(kh_hdr_t) == 8);

/**
 * @fn kh_dump
 * @brief binary serializer, fp is an opaque pointer passed to the first argument of wfp
 */
static _force_inline
void kh_dump(kh_t *h, void *fp, khwrite_t wfp)
{
	kh_hdr_t hdr = { 0 };

	/* dump a mark of zero-sized table */
	if (h == NULL) {
		wfp(fp, hdr, sizeof(kh_hdr_t));
		return;
	}

	/* dump size */
	hdr = (kh_hdr_t){
		.size = h->mask + 1,	/* table size */
		.cnt = h->cnt			/* occupancy */
	};
	wfp(fp, &hdr, sizeof(kh_hdr_t));

	/* dump table */
	wfp(fp, h->a, sizeof(mm128_t) * hdr.size);
	return;
}

/**
 * @fn kh_load
 * @brief binary deserializer, fp is an opaque pointer
 */
static _force_inline
kh_t *kh_load(void *fp, khread_t rfp)
{
	kh_hdr_t hdr = { 0 };

	/* read sizes, return NULL if table size is zero */
	if ((rfp(fp, &hdr, sizeof(kh_hdr_t))) != sizeof(kh_hdr_t) || hdr.size == 0) {
		return(NULL);
	}

	/* create hash object */
	kh_t *h = calloc(1, sizeof(kh_t));
	*h = (kh_t){
		.mask = hdr.size - 1,		/* in-use table size */
		.max = hdr.size,			/* malloc'd table size */
		.cnt = hdr.cnt,
		.ub = .max * KH_THRESH,
		.a = malloc(sizeof(mm128_t) * hdr.size)
	};

	/* read table */
	if ((rfp(fp, h->a, sizeof(mm128_t) * hdr.size)) != sizeof(mm128_t) * hdr.size) {
		free(h->a);
		free(h);
		return NULL;
	}
	return(h);
}

/**
 * @fn kh_clear
 * @brief flush the content of the hash table
 */
static _force_inline
void kh_clear(kh_t *h)
{
	if (h == 0) { return; }

	/* don't clear max since it holds the malloc'd table size */
	h->mask = KH_SIZE - 1;
	h->cnt = 0;
	h->ub = KH_SIZE * KH_THRESH;

	for (uint64_t i = 0; i < KH_SIZE; ++i) {
		h->a[i].u64[0] = UINT64_MAX;
		h->a[i].u64[1] = 0;
	}
	return;
}

/**
 * @fn kh_put_intl
 * @brief insert key-val pair or replace val if key already exists, returns #bin newly used
 */
static _force_inline
uint64_t kh_put_intl(mm128_t *a, uint64_t k, uint64_t v, uint64_t mask)
{
	uint64_t kc = k, pos = k & mask;		/* current key and candidate pos */
	while (1) {
		uint64_t kt = a[pos].u64[0];		/* load key onto register */

		/* test if the current key-val pair can be pushed to the pos */
		if (kc <= kt) {						/* k < kt || is_empty(kt) || is_moved(kt) */
			uint64_t vt = a[pos].u64[1];	/* save existing val onto register */
			a[pos] = (mm128_t){
				.u64 = { k, v }
			};
			if (kt + 2 < 2) { return(1); }	/* is_empty(kt) || is_moved(kt) */
			if (k == kt) { return(0); }		/* k == kt, val was replaced by the new one */
			k = kc = kt; v = vt;			/* robinhood swap */
		}

		/* adjust key when rounded, update pos for the next itr */
		kc -= (mask + 1) & (pos + 1);
		pos = mask & (pos + 1);
	}
	return(0);
}

/**
 * @fn kh_extend
 * @brief extend hash table
 */
static _force_inline
void kh_extend(kh_t *h)
{
	uint64_t prev_size = h->mask + 1, size = 2 * prev_size, mask = size - 1;

	/* update size */
	h->mask = mask;
	h->ub = size * KH_THRESH;

	/* double the table if needed */
	if (size > h->max) {
		h->a = realloc(h->a, sizeof(mm128_t) * size);
		h->max = size;
	}

	/* clear the extended area */
	for (uint64_t i = 0; i < prev_size; ++i) {
		h->a[i + prev_size].u64[0] = UINT64_MAX;
		h->a[i + prev_size].u64[1] = 0;
	}

	/* reallocate bins */
	for (uint64_t i = 0; i < size; ++i) {
		uint64_t k = h->a[i].u64[0];	/* load key */

		/* test if reallocate is required */
		if (k + 2 < 2 || (k & mask) == i) { continue; }

		uint64_t v = h->a[i].u64[1];	/* load val */
		h->a[i].u64[0] = UINT64_MAX-1;	/* mark the current bin moved */
		kh_put_intl(h->a, k, v, mask);	/* insert to new bin */
	}
	return;
}

/**
 * @fn kh_put
 */
static _force_inline
void kh_put(kh_t *h, uint64_t key, uint64_t val)
{
	if (h->cnt >= h->ub) {
		kh_extend(h);
	}
	h->cnt += kh_put_intl(h->a, key, val, h->mask);
	return;
}

/**
 * @fn kh_get
 * @brief returns val or UINT64_MAX if not found
 */
static _force_inline
uint64_t kh_get(kh_t *h, uint64_t key)
{
	uint64_t mask = h->mask, pos = key & mask, k;
	do {
		if ((k = h->a[pos].u64[0]) == key) {
			return h->a[pos].u64[1];
		}
		pos = mask & (pos + 1);
	} while (k + 1 != 0);			/* !is_empty(k) || is_moved(k) */
	return(UINT64_MAX);
}

/**
 * @fn kh_get_ptr
 * @brief returns pointer to val or NULL if not found
 */
static uint64_t const *kh_get_ptr(kh_t *h, uint64_t key)
{
	uint64_t mask = h->mask, pos = key & mask, k;
	do {
		if ((k = h->a[pos].u64[0]) == key) {
			return &h->a[pos].u64[1];
		}
		pos = mask & (pos + 1);
	} while (k + 1 != 0);			/* !is_empty(k) || is_moved(k) */
	return(NULL);
}

unittest( .name = "kh.base" ) {
	kh_t *h = kh_init(0);
	assert(h != NULL);

	uint64_t const kmask = mm_rand64(), vmask = mm_rand64(), cnt = 1024 * 1024;
	uint64_t const *p;

	assert(kh_cnt(h) == 0, "cnt(%lu)", kh_cnt(h));
	for (uint64_t i = 0; i < 2*cnt; i++) {
		p = kh_get_ptr(h, i^kmask);
		assert(p == NULL);
		assert(kh_get(h, i^kmask) == UINT64_MAX);
	}

	/* put key-val pairs */
	for (uint64_t i = 0; i < cnt; i++) kh_put(h, i^kmask, i^vmask);
	assert(kh_cnt(h) == cnt, "cnt(%lu)", kh_cnt(h));
	for (uint64_t i = 0; i < cnt; i++) {
		p = kh_get_ptr(h, i^kmask);
		assert(p != NULL, "i(%lu)", i);
		assert(*p == (i^vmask), "i(%lu), val(%lu, %lu)", i, *p, (i^vmask));
		assert(kh_get(h, i^kmask) == (i^vmask), "i(%lu), val(%lu, %lu)", i, *p, (i^vmask));
	}
	for (uint64_t i = cnt; i < 2*cnt; i++) {
		p = kh_get_ptr(h, i^kmask);
		assert(p == NULL);
		assert(kh_get(h, i^kmask) == UINT64_MAX);
	}

	/* clear */
	kh_clear(h);
	assert(kh_cnt(h) == 0, "cnt(%lu)", kh_cnt(h));
	for (uint64_t i = 0; i < cnt; i++) {
		p = kh_get_ptr(h, i^kmask);
		assert(p == NULL);
		assert(kh_get(h, i^kmask) == UINT64_MAX);
	}

	/* add another set of key-val pairs */
	for (uint64_t i = cnt; i < 2*cnt; i++) kh_put(h, i^kmask, i^vmask);
	assert(kh_cnt(h) == cnt, "cnt(%lu)", kh_cnt(h));
	for (uint64_t i = 0; i < cnt; i++) {
		p = kh_get_ptr(h, i^kmask);
		assert(p == NULL);
		assert(kh_get(h, i^kmask) == UINT64_MAX);
	}
	for (uint64_t i = cnt; i < 2*cnt; i++) {
		p = kh_get_ptr(h, i^kmask);
		assert(p != NULL, "i(%lu)", i);
		assert(*p == (i^vmask), "i(%lu), val(%lu, %lu)", i, *p, (i^vmask));
		assert(kh_get(h, i^kmask) == (i^vmask), "i(%lu), val(%lu, %lu)", i, *p, (i^vmask));
	}

	kh_destroy(h);
}

unittest( .name = "kh.io" ) {
	kh_t *h = kh_init(0);
	uint64_t const kmask = mm_rand64(), vmask = mm_rand64(), cnt = 1024 * 1024;
	for (uint64_t i = 0; i < cnt; i++) kh_put(h, i^kmask, i^vmask);

	/* dump */
	char const *filename = "./minialign.unittest.kh.tmp";
	gzFile fp = gzopen(filename, "w");
	assert((void*)fp != NULL);
	kh_dump(h, (void*)fp, (khwrite_t)gzwrite);
	gzclose(fp);
	kh_destroy(h);

	/* restore */
	fp = gzopen(filename, "r");
	assert((void*)fp != NULL);
	h = kh_load((void*)fp, (khread_t)gzread);
	assert(h != NULL);
	gzclose(fp);

	uint64_t const *p;
	assert(kh_cnt(h) == cnt, "cnt(%lu)", kh_cnt(h));
	for (uint64_t i = 0; i < cnt; i++) {
		p = kh_get_ptr(h, i^kmask);
		assert(p != NULL, "i(%lu)", i);
		assert(*p == (i^vmask), "i(%lu), val(%lu, %lu)", i, *p, (i^vmask));
		assert(kh_get(h, i^kmask) == (i^vmask), "i(%lu), val(%lu, %lu)", i, *p, (i^vmask));
	}
	for (uint64_t i = cnt; i < 2*cnt; i++) {
		p = kh_get_ptr(h, i^kmask);
		assert(p == NULL);
		assert(kh_get(h, i^kmask) == UINT64_MAX);
	}
	kh_destroy(h);
	remove(filename);
}
/* end of hash.c */

/* queue.c */
/**
 * @type pt_source_t, pt_worker_t, pt_drain_t
 * @brief callback functions types for multithreaded stream
 */
typedef void *(*pt_source_t)(uint32_t tid, void *arg);
typedef void *(*pt_worker_t)(uint32_t tid, void *arg, void *item);
typedef void (*pt_drain_t)(uint32_t tid, void *arg, void *item);

/**
 * @struct pt_q_s
 * @brief lock-based queue context
 */
typedef struct pt_q_s {
	uint64_t lock, head, tail, size;
	void **elems;
	uint64_t _pad1[3];
} pt_q_t;
_static_assert(sizeof(pt_q_t) == 64);		/* to occupy a single cache line */

/**
 * @struct pt_thread_s
 * @brief thread-local worker context
 */
typedef struct pt_thread_s {
	pthread_t th;
	uint64_t tid;
	pt_q_t *in, *out;
	volatile pt_worker_t wfp;
	volatile void *warg;
} pt_thread_t;

/**
 * @struct pt_s
 * @brief parallel task processor context
 */
typedef struct pt_s {
	pt_q_t in, out;
	uint32_t nth;
	pt_thread_t c[];	// [0] is reserved for master
} pt_t;

#define PT_EMPTY	( (void *)(UINT64_MAX) )
#define PT_EXIT		( (void *)(UINT64_MAX-1) )

/**
 * @fn pt_enq
 * @brief enqueue; concurrent queue is better while currently lock-based for simplicity
 */
static _force_inline
uint64_t pt_enq(pt_q_t *q, uint64_t tid, void *elem)
{
	uint64_t z, ret = UINT64_MAX;

	/* lock by thread id */
	do { z = UINT32_MAX; } while (!cas(&q->lock, &z, tid));

	/* push element to queue */
	uint64_t head = q->head, tail = q->tail, size = q->size;
	if (((head + 1) % size) != tail) {
		q->elems[head] = elem;
		q->head = (head + 1) % size;
		ret = 0;
	}

	/* release */
	do { z = tid; } while (!cas(&q->lock, &z, UINT32_MAX));
	return(ret);
}

/**
 * @fn pt_deq
 */
static _force_inline
void *pt_deq(pt_q_t *q, uint64_t tid)
{
	void *elem = PT_EMPTY;
	uint64_t z;

	/* lock by thread id */
	do { z = UINT32_MAX; } while (!cas(&q->lock, &z, tid));

	/* get element from queue */
	uint64_t head = q->head, tail = q->tail, size = q->size;
	if (head != tail) {
		elem = q->elems[tail]; q->tail = (tail + 1) % size;
	}

	/* release */
	do { z = tid; } while (!cas(&q->lock, &z, UINT32_MAX));
	return(elem);
}

/**
 * @fn pt_dispatch
 * @brief per-thread function dispatcher, with ping-pong prefetching
 */
static _force_inline
void *pt_dispatch(void *s)
{
	pt_thread_t *c = (pt_thread_t *)s;
	struct timespec tv = { .tv_nsec = 512 * 1024 };

	void *ping = PT_EMPTY, *pong = PT_EMPTY;
	while (1) {
		ping = pt_deq(c->in, c->tid);		/* prefetch */
		if (ping == PT_EMPTY && pong == PT_EMPTY) {
			nanosleep(&tv, NULL);			/* no task is available, sleep for a while */
		}
		if (pong != PT_EMPTY) {
			pt_enq(c->out, c->tid, c->wfp(c->tid, (void*)c->warg, pong));
		}
		if (ping == PT_EXIT) { break; }		/* terminate thread */

		pong = pt_deq(c->in, c->tid);		/* prefetch */
		if (ping == PT_EMPTY && pong == PT_EMPTY) {
			nanosleep(&tv, NULL);			/* no task is available, sleep for a while */
		}
		if (ping != PT_EMPTY) {
			pt_enq(c->out, c->tid, c->wfp(c->tid, (void*)c->warg, ping));
		}
		if (pong == PT_EXIT) { break; }		/* terminate thread */
	}
	return(NULL);
}

/**
 * @fn pt_destroy
 */
static _force_inline
void pt_destroy(pt_t *pt)
{
	void *status;

	/* send termination signal */
	for (uint64_t i = 1; i < pt->nth; ++i) {
		pt_enq(pt->c->in, pt->c->tid, PT_EXIT);
	}

	/* wait for the threads terminate */
	for (uint64_t i = 1; i < pt->nth; ++i) {
		disable_info(i);		/* disable debug information */
		pthread_join(pt->c[i].th, &status);
	}

	/* clear queues */
	while (pt_deq(pt->c->in, pt->c->tid) != PT_EMPTY) {}
	while (pt_deq(pt->c->out, pt->c->tid) != PT_EMPTY) {}

	/* clear queues and objects */
	free(pt->in.elems);
	free(pt->out.elems);
	free(pt);
	return;
}

/**
 * @fn pt_init
 */
static _force_inline
pt_t *pt_init(uint32_t nth)
{
	/* init object */
	nth = (nth == 0)? 1 : nth;
	pt_t *pt = calloc(1, sizeof(pt_t) + sizeof(pt_thread_t) * nth);

	/* init queues (note: #elems can be larger for better performance?) */
	pt->in = (pt_q_t){
		.lock = UINT32_MAX,
		.elems = calloc(8 * nth, sizeof(void*)),
		.size = 8 * nth
	};
	pt->out = (pt_q_t){
		.lock = UINT32_MAX,
		.elems = calloc(8 * nth, sizeof(void*)),
		.size = 8 * nth
	};

	/* init parent thread info */
	pt->nth = nth; pt->c[0].tid = 0;
	pt->c[0].in = &pt->in;
	pt->c[0].out = &pt->out;

	/* init children info, create children */
	for (uint64_t i = 1; i < nth; ++i) {
		pt->c[i].tid = i;
		pt->c[i].in = &pt->in;
		pt->c[i].out = &pt->out;

		pthread_create(&pt->c[i].th, NULL, pt_dispatch, (void *)&pt->c[i]);
		enable_info(i);			/* enable debug information */
	}
	return pt;
}

/**
 * @fn pt_set_worker
 * @brief update worker function and argument pointers
 */
static _force_inline
int pt_set_worker(
	pt_t *pt,
	pt_worker_t wfp, void **warg)
{
	void *item;

	/* fails when unprocessed object exists in the queue */
	if ((item = pt_deq(pt->c->in, pt->c->tid)) != PT_EMPTY) {
		pt_enq(pt->c->in, pt->c->tid, item);
		return(-1);
	}

	/* update pointers */
	for (uint64_t i = 0; i < pt->nth; ++i) {
		pt->c[i].wfp = wfp;
		pt->c[i].warg = warg ? warg[i] : NULL;
	}

	/* syncronize */
	fence();
	return(0);
}

/**
 * @fn pt_stream
 * @brief multithreaded stream, source and drain are always called in the parent thread
 */
static _force_inline
int pt_stream(
	pt_t *pt,
	pt_source_t sfp, void *sarg,
	pt_worker_t wfp, void **warg,
	pt_drain_t dfp, void *darg)
{
	if (pt_set_worker(pt, wfp, warg)) { return(-1); }

	/* keep balancer between [lb, ub) */
	uint64_t const lb = 2 * pt->nth, ub = 4 * pt->nth;
	uint64_t bal = 0;
	void *item;

	while ((item = sfp(pt->c->tid, sarg)) != NULL) {
		pt_enq(pt->c->in, pt->c->tid, item);
		if (++bal < ub) { continue; }

		while (bal > lb) {
			/* flush to drain (note: while loop is better?) */
			if ((item = pt_deq(pt->c->out, pt->c->tid)) != PT_EMPTY) {
				bal--;
				dfp(pt->c->tid, darg, item);
			}

			/* process one in the master (parent) thread */
			if ((item = pt_deq(pt->c->in, pt->c->tid)) != PT_EMPTY) {
				bal--;
				dfp(pt->c->tid, darg, wfp(pt->c->tid, warg ? *warg : NULL, item));
			}
		}
	}

	/* source depleted, process remainings */
	while ((item = pt_deq(pt->c->in, pt->c->tid)) != PT_EMPTY) {
		pt_enq(pt->c->out, pt->c->tid, wfp(pt->c->tid, warg ? *warg : NULL, item));
	}

	/* flush results */
	while (bal > 0) {
		if ((item = pt_deq(pt->c->out, pt->c->tid)) != PT_EMPTY) {
			bal--;
			dfp(pt->c->tid, darg, item);
		}
	}
	return(0);
}

/**
 * @fn pt_parallel
 */
static _force_inline
int pt_parallel(
	pt_t *pt,
	pt_worker_t wfp, void **warg,
	void **item)
{
	/* fails when unprocessed element exists */
	if (pt_set_worker(pt, wfp, warg)) { return(-1); }

	/* push items */
	for (uint64_t i = 1; i < pt->nth; ++i) {
		pt_enq(pt->c->in, pt->c->tid, item? item[i] : NULL);
	}

	/* process the first one in the master (parent) thread */
	wfp(pt->c->tid, warg? warg[0] : NULL, item? item[0] : NULL);

	/* wait for the children done */
	for (uint64_t i = 1; i < pt->nth; ++i) {
		while (pt_deq(pt->c->out, pt->c->tid) == PT_EMPTY) {
			struct timespec tv = { .tv_nsec = 512 * 1024 };
			nanosleep(&tv, NULL);	/* wait for a while */
			// sched_yield();
		}
	}
	return 0;
}

/* unittests */
static void *pt_unittest_source(uint32_t tid, void *arg)
{
	uint64_t *s = (uint64_t*)arg;
	if (*s >= 1024) return NULL;
	uint64_t *p = malloc(sizeof(uint64_t));
	*p = *s; *s = *s + 1;
	return p;
}
static void *pt_unittest_worker(uint32_t tid, void *arg, void *item)
{
	uint64_t *p = (uint64_t *)item, *a = (uint64_t *)arg;
	*p += *a;
	return p;
}
static void pt_unittest_drain(uint32_t tid, void *arg, void *item)
{
	uint64_t *d = (uint64_t*)arg, *p = (uint64_t*)item;
	*d += *p;
	free(item);
}

unittest( .name = "pt.single" ) {
	pt_t *pt = pt_init(1);
	assert(pt != NULL);

	uint64_t icnt = 0, ocnt = 0, inc = 1, *arr[1] = { &inc };
	pt_stream(pt, pt_unittest_source, (void *)&icnt, pt_unittest_worker, (void**)arr, pt_unittest_drain, (void*)&ocnt);
	assert(icnt == 1024, "icnt(%lu)", icnt);
	assert(ocnt == 512*1025, "ocnt(%lu)", ocnt);

	uint64_t s[4] = { 0 }, *sp[1] = { &s[0] };
	pt_parallel(pt, pt_unittest_worker, (void**)arr, (void**)sp);
	assert(s[0] == 1, "d[0](%lu)", s[0]);
	pt_destroy(pt);
}

unittest( .name = "pt.multi" ) {
	pt_t *pt = pt_init(4);
	assert(pt != NULL);

	uint64_t icnt = 0, ocnt = 0, inc = 1, *arr[4] = { &inc, &inc, &inc, &inc };
	pt_stream(pt, pt_unittest_source, (void *)&icnt, pt_unittest_worker, (void**)arr, pt_unittest_drain, (void*)&ocnt);
	assert(icnt == 1024, "icnt(%lu)", icnt);
	assert(ocnt == 512*1025, "ocnt(%lu)", ocnt);

	uint64_t s[4] = { 0,1,2,3 }, *sp[4] = { &s[0],&s[1],&s[2],&s[3] };
	pt_parallel(pt, pt_unittest_worker, (void**)arr, (void**)sp);
	for (uint64_t i = 0; i < 4; i++) {
		assert(s[i] == (i+1), "i(%lu), d[i](%lu)", i, s[i]);
	}
	pt_destroy(pt);
}

/* stdio stream with multithreaded compression / decompression */
/**
 * @struct pg_block_t
 * @brief compression / decompression unit block
 */
typedef struct {
	uint64_t head, len;				/* head pointer (index) and block length */
	uint32_t id;					/* block id */
	uint8_t raw, flush, _pad[2];	/* raw: 1 if compressed, flush: 1 if needed to dump */
	uint8_t buf[];
} pg_block_t;

/**
 * @struct pg_t
 * @brief context
 */
typedef struct {
	FILE *fp;
	pt_t *pt;
	pg_block_t *s;
	uint32_t ub, lb, bal, icnt, ocnt, eof, nth;
	uint64_t block_size;
	kvec_t(mm128_t) hq;
	void *c[];
} pg_t;
#define incq_comp(a, b)		( (int64_t)(a).u64[0] - (int64_t)(b).u64[0] )

/**
 * @fn pg_deflate
 * @brief compress block
 */
static
pg_block_t *pg_deflate(pg_block_t *in, uint64_t block_size)
{
	/* create dest block */
	uint64_t buf_size = block_size * 1.2;
	pg_block_t *out = malloc(sizeof(pg_block_t) + buf_size);

	/* compress (deflate) */
	z_stream zs = {
		.next_in = in->buf,   .avail_in = in->len,
		.next_out = out->buf, .avail_out = buf_size
	};
	deflateInit2(&zs, 1, Z_DEFLATED, 15, 8, Z_DEFAULT_STRATEGY);
	deflate(&zs, Z_FINISH);
	deflateEnd(&zs);

	/* set metadata */
	out->head = 0;
	out->len = buf_size - zs.avail_out;
	out->id = in->id;
	out->raw = 0;
	out->flush = 1;

	/* cleanup input block */
	free(in);
	return(out);
}

/**
 * @fn pg_inflate
 * @brief decompress block
 */
static
pg_block_t *pg_inflate(pg_block_t *in, uint64_t block_size)
{
	/* create dest block */
	uint64_t buf_size = block_size * 1.2;
	pg_block_t *out = malloc(sizeof(pg_block_t) + buf_size);

	/* inflate */
	z_stream zs = {
		.next_in = in->buf, .avail_in = in->len,
		.next_out = out->buf, .avail_out = buf_size
	};
	inflateInit2(&zs, 15);
	inflate(&zs, Z_FINISH);
	inflateEnd(&zs);

	/* set metadata */
	out->head = 0;
	out->len = buf_size - zs.avail_out;
	out->id = in->id;
	out->raw = 1;
	out->flush = 0;

	/* cleanup input block */
	free(in);
	return(out);
}

/**
 * @fn pg_worker
 * @brief thread-local worker
 */
static
void *pg_worker(uint32_t tid, void *arg, void *item)
{
	pg_t *pg = (pg_t*)arg;
	pg_block_t *s = (pg_block_t*)item;
	if (s == NULL || s->len == 0) { return(s); }

	char buf[128], *p = buf;
	p += _pstr(p, "[pg_worker] bucket id: "); p += _pnum(uint32_t, p, s->id); *p = '\0';
	set_info(tid, buf);
	return((s->raw? pg_deflate : pg_inflate)(s, pg->block_size));
}

/**
 * @fn pg_read_block
 * @brief read compressed block from input stream
 */
static _force_inline
pg_block_t *pg_read_block(pg_t *pg)
{
	pg_block_t *s = malloc(sizeof(pg_block_t) + pg->block_size);

	/* read block */
	if (fread(&s->len, sizeof(uint64_t), 1, pg->fp) != 1 || s->len == 0) { goto _fail; }
	if (fread(s->buf, sizeof(uint8_t), s->len, pg->fp) != s->len) { goto _fail; }

	/* set metadata */
	s->head = 0;
	s->id = pg->icnt++;
	s->raw = 0;
	s->flush = 0;
	return(s);
_fail:
	free(s);
	return(NULL);
}

/**
 * @fn pg_write_block
 * @brief write compressed block to output stream
 */
static _force_inline
void pg_write_block(pg_t *pg, pg_block_t *s)
{
	if (s->len == 0) return;

	/* dump header then block */
	fwrite(&s->len, sizeof(uint64_t), 1, pg->fp);
	fwrite(s->buf, sizeof(uint8_t), s->len, pg->fp);
	free(s);
	return;
}

/**
 * @fn pg_init
 * @brief initialize stream with fp
 */
static _force_inline
pg_t *pg_init(FILE *fp, uint32_t nth)
{
	/* create context */
	pg_t *pg = calloc(1, sizeof(pg_t) + nth * sizeof(pg_t*));
	*pg = (pg_t){
		.fp = fp,
		.pt = pt_init(nth),
		.lb = nth, .ub = 3 * nth, .bal = 0, .nth = nth,
		.block_size = 1024 * 1024
	};
	kv_hq_init(pg->hq);

	/* init worker args */
	for (uint64_t i = 0; i < nth; ++i) {
		pg->c[i] = (void*)pg;
	}
	pt_set_worker(pg->pt, pg_worker, pg->c);

	return(pg);
}

/**
 * @fn pg_destroy
 */
static _force_inline
void pg_destroy(pg_t *pg)
{
	/* process current working block */
	pg_block_t *s = pg->s, *t;
	if (s && s->flush == 1 && s->head != 0) {
		s->len = s->head;
		if (pg->nth == 1) {
			pg_write_block(pg, pg_deflate(s, pg->block_size));
		} else {
			pg->bal++;
			pt_enq(pg->pt->c->in, pg->pt->c->tid, s);
		}
	} else {
		free(s);
	}

	/* process remainings */
	while (pg->bal > 0) {
		if ((t = pt_deq(pg->pt->c->out, pg->pt->c->tid)) == PT_EMPTY) {
			/* wait for a while (note: nanosleep is better?) */
			sched_yield(); continue;
		}

		/* item fetched, flush if needed */
		pg->bal--;
		if (t && !t->flush) { free(t); continue; }

		/* push heapqueue to sort */
		kv_hq_push(mm128_t, incq_comp, pg->hq, ((mm128_t){.u64 = {t->id, (uintptr_t)t}}));
	}

	/* flush heapqueue */
	while (pg->hq.n > 1) {
		pg->ocnt++;
		t = (pg_block_t*)kv_hq_pop(mm128_t, incq_comp, pg->hq).u64[1];
		pg_write_block(pg, t);
	}

	/* write terminator */
	uint64_t z = 0;
	fwrite(&z, sizeof(uint64_t), 1, pg->fp);
	
	/* cleanup contexts */
	pt_destroy(pg->pt);
	kv_hq_destroy(pg->hq);
	free(pg);
	return;
}

/**
 * @fn pgread
 */
static _force_inline
uint64_t pgread(pg_t *pg, void *dst, uint64_t len)
{
	uint64_t rem = len;
	pg_block_t *s = pg->s, *t;
	if (pg->eof == 2) return(0);

	while (rem > 0) {
		/* check and prepare a valid inflated block */
		while (s == NULL || s->head == s->len) {
			free(s); s = NULL;
			if (pg->nth == 1) {
				/* single-threaded */
				if ((t = pg_read_block(pg)) == NULL) {
					pg->eof = 2;
					return(len-rem);
				}
				pg->s = s = pg_inflate(t, pg->block_size);
			} else {
				/* multithreaded; read compressed blocks and push them to queue */
				while (!pg->eof && pg->bal < pg->ub) {
					if ((t = pg_read_block(pg)) == NULL) {
						pg->eof = 1; break;
					}
					pg->bal++;
					pt_enq(pg->pt->c->in, pg->pt->c->tid, t);
				}

				/* fetch inflated blocks and push heapqueue to sort */
				while ((t = pt_deq(pg->pt->c->out, pg->pt->c->tid)) != PT_EMPTY) {
					pg->bal--;
					kv_hq_push(mm128_t, incq_comp, pg->hq, ((mm128_t){.u64 = {t->id, (uintptr_t)t}}));
				}

				/* check if input depleted */
				if (pg->ocnt >= pg->icnt) {
					pg->eof = 2;
					return(len-rem);
				}

				/* check if inflated block is available */
				if (pg->hq.n < 2 || pg->hq.a[1].u64[0] > pg->ocnt) {
					sched_yield(); continue;	/* wait for a while */
				}

				/* block is available! */
				pg->ocnt++;
				pg->s = s = (pg_block_t*)kv_hq_pop(mm128_t, incq_comp, pg->hq).u64[1];
			}
		}

		/* copy to dst buffer */
		uint64_t adv = MIN2(rem, s->len-s->head);
		memcpy(dst + len - rem, s->buf + s->head, adv);
		rem -= adv; s->head += adv;
	}
	return(len);
}

/**
 * @fn pgwrite
 */
static _force_inline
uint64_t pgwrite(pg_t *pg, const void *src, uint64_t len)
{
	uint64_t rem = len;
	pg_block_t *s = pg->s, *t;
	while (rem > 0) {
		/* push the current block to queue and prepare an empty one if the current one is full */
		if (s == NULL || s->head == s->len) {
			if (pg->nth == 1) {
				/* single-threaded */
				if (s != NULL) {
					pg_write_block(pg, pg_deflate(s, pg->block_size));
				}
			} else {
				/* multithreaded; fetch copressed block and push to heapqueue to sort */
				while (pg->bal > pg->lb) {
					if ((t = pt_deq(pg->pt->c->out, pg->pt->c->tid)) == PT_EMPTY) {
						if (pg->bal >= pg->ub) {
							sched_yield(); continue;		/* queue full, wait for a while */
						} else {
							break;							/* unexpected error */
						}
					}
					pg->bal--;
					kv_hq_push(mm128_t, incq_comp, pg->hq, ((mm128_t){.u64 = {t->id, (uintptr_t)t}}));
				}

				/* flush heapqueue */
				while (pg->hq.n > 1 && pg->hq.a[1].u64[0] <= pg->ocnt) {
					pg->ocnt++;
					t = (pg_block_t*)kv_hq_pop(mm128_t, incq_comp, pg->hq).u64[1];
					pg_write_block(pg, t);
				}

				/* push the current block to deflate queue */
				if (s != NULL) {
					pg->bal++;
					pt_enq(pg->pt->c->in, pg->pt->c->tid, s);
				}
			}

			/* create new block */
			s = malloc(sizeof(pg_block_t) + pg->block_size);
			s->head = 0;
			s->len = pg->block_size;
			s->id = pg->icnt++;
			s->raw = 1;
			s->flush = 1;
		}

		/* copy the content */
		uint64_t adv = MIN2(rem, s->len-s->head);
		memcpy(s->buf + s->head, src + len - rem, adv);
		rem -= adv; s->head += adv;
	}
	pg->s = s;
	return len;
}

unittest( .name = "pg.single" ) {
	uint64_t const size = 1024 * 1024 * 1024;
	uint8_t *p = malloc(size), *q = malloc(size);
	for (uint64_t i = 0; i < size; i++) p[i] = i % 253;

	char const *filename = "./minialign.unittest.pg.tmp";
	FILE *fp = fopen(filename, "w");
	assert(fp != NULL);
	pg_t *pg = pg_init(fp, 1);
	assert(pg != NULL);

	for (uint64_t i = 0; i < 3; i++) {
		uint64_t l = pgwrite(pg, p, size);
		assert(l == size, "l(%lu), size(%lu)", l, size);
	}
	pg_destroy(pg);
	fclose(fp);


	fp = fopen(filename, "r");
	assert(fp != NULL);
	pg = pg_init(fp, 1);
	assert(pg != NULL);

	for (uint64_t i = 0; i < 3; i++) {
		uint64_t l = pgread(pg, q, size);
		assert(l == size, "l(%lu), size(%lu)", l, size);
		assert(memcmp(p, q, size) == 0);
	}
	pg_destroy(pg);
	fclose(fp);
	free(p); free(q); remove(filename);
}

unittest( .name = "pg.multi" ) {
	uint64_t const size = 1024 * 1024 * 1024;
	uint8_t *p = malloc(size), *q = malloc(size);
	for (uint64_t i = 0; i < size; i++) p[i] = i % 253;

	char const *filename = "./minialign.unittest.pg.tmp";
	FILE *fp = fopen(filename, "w");
	assert(fp != NULL);
	pg_t *pg = pg_init(fp, 4);
	assert(pg != NULL);

	for (uint64_t i = 0; i < 3; i++) {
		uint64_t l = pgwrite(pg, p, size);
		assert(l == size, "l(%lu), size(%lu)", l, size);
	}
	pg_destroy(pg);
	fclose(fp);


	fp = fopen(filename, "r");
	assert(fp != NULL);
	pg = pg_init(fp, 4);
	assert(pg != NULL);

	for (uint64_t i = 0; i < 3; i++) {
		uint64_t l = pgread(pg, q, size);
		assert(l == size, "l(%lu), size(%lu)", l, size);
		assert(memcmp(p, q, size) == 0);
	}
	pg_destroy(pg);
	fclose(fp);
	free(p); free(q); remove(filename);
}
/* end of queue.c */

/* bamlite.c in bwa */

/**
 * @struct bam_header_t
 * @brief bam file header container
 */
typedef struct {
	int32_t n_targets;
	char **target_name;
	uint32_t *target_len;
	size_t l_text, n_text;
	char *text;
} bam_header_t;

/**
 * @struct bam_core_t
 * @brief bam record header
 */
typedef struct {
	int32_t tid;
	int32_t pos;
	uint8_t l_qname, qual;
	uint16_t bin, n_cigar, flag;
	int32_t l_qseq;
	int32_t mtid;
	int32_t mpos;
	int32_t isize;
} bam_core_t;
_static_assert(sizeof(bam_core_t) == 32);

/**
 * @fn bam_header_destroy
 */
static _force_inline
void bam_header_destroy(bam_header_t *header)
{
	if (header == 0) { return; }

	/* cleanup name array */
	if (header->target_name) {
		for (uint64_t i = 0; i < (uint64_t)header->n_targets; ++i) {
			if (header->target_name[i] != NULL) {
				free(header->target_name[i]);
			}
		}
		free(header->target_name);
	}

	/* cleanup len array */
	if (header->target_len) { free(header->target_len); }

	/* raw text */
	if (header->text) { free(header->text); }
	free(header);

	return;
}

/**
 * @fn bam_read_header
 */
static _force_inline
bam_header_t *bam_read_header(gzFile fp)
{
	/* read "BAM1" (magic) */
	char magic[4];
	if (gzread(fp, magic, 4) != 4 || strncmp(magic_buf, "BAM\001", 4) != 0) {
		return NULL;
	}

	/* create object */
	bam_header_t *header = calloc(1, sizeof(bam_header_t));
	
	/* read plain text and the number of reference sequences */
	if (gzread(fp, &header->l_text, 4) != 4) {
		goto _bam_read_header_fail;
	}
	header->text = (char*)calloc(header->l_text + 1, 1);
	if ((size_t)gzread(fp, header->text, header->l_text) != header->l_text) {
		goto _bam_read_header_fail;
	}
	if (gzread(fp, &header->n_targets, 4) != 4) {
		goto _bam_read_header_fail;
	}

	/* read reference sequence names and lengths */
	header->target_name = (char**)calloc(header->n_targets, sizeof(char*));
	header->target_len = (uint32_t*)calloc(header->n_targets, 4);
	for (uint64_t i = 0; i != (uint64_t)header->n_targets; ++i) {
		int32_t name_len;
		if (gzread(fp, &name_len, 4) != 4) {
			goto _bam_read_header_fail;
		}

		header->target_name[i] = (char*)calloc(name_len, 1);
		if (gzread(fp, header->target_name[i], name_len) != name_len) {
			goto _bam_read_header_fail;
		}
		if (gzread(fp, &header->target_len[i], 4) != 4) {
			goto _bam_read_header_fail;
		}
	}
	return(header);

_bam_read_header_fail:
	bam_header_destroy(header);
	return(NULL);
}

/* end of bamlite.c */

/* bseq.c */
#define BSEQ_MGN			( 64 )			/* buffer margin length */

/**
 * @struct bseq_file_t
 * @brief context container
 */
typedef struct {
	gzFile fp;
	bam_header_t *bh;
	uint8_t *p, *base, *tail;				/* input seq buffer */
	uint64_t size, acc;						/* size equal to batch_size */
	uint16_t *tags;
	uint32_t l_tags, n_seq, min_len;
	uint8_t is_eof, delim, keep_qual, keep_comment, state;
} bseq_file_t;

/**
 * @struct bseq_tag_t
 * @brief sam optional tag container
 */
typedef struct {
	uint32_t size;							/* size of data array */
	char tag[2], type;
	uint8_t flag;							/* 1 if only if contained in primary */
	uint8_t data[];
} bseq_tag_t;

/**
 * @struct bseq_t
 * @brief record container
 */
typedef struct {
	uint32_t l_seq, l_name, l_tag, _pad;	/* lengths */
	char *name;								/* pointers */
	uint8_t *seq, *qual, *tag;
} bseq_t;
_static_assert(sizeof(bseq_t) == 48);
typedef struct { size_t n, m; bseq_t *a; } bseq_v;

/**
 * @fn bseq_search_tag
 * @brief search 2-byte sam tag (t2:t1) from tag array by linear probing
 */
static _force_inline
uint64_t bseq_search_tag(uint32_t l_tags, uint16_t const *tags, uint16_t t1, uint16_t t2)
{
	v32i16_t tv = _set_v32i16((t2<<8) | t1);
	for (uint64_t i = 0; i < ((l_tags + 0x1f) & ~0x1f); i+=0x20) {
		if (((v32_masku_t){ .mask = _mask_v32i16(_eq_v32i16(_loadu_v32i16(&tags[i]), tv)) }).all != 0) {
			return(1);
		}
	}
	return(0);
}

/**
 * @fn bseq_open
 */
static _force_inline
bseq_file_t *bseq_open(
	char const *fn,
	uint64_t batch_size,					/* buffer (block) size */
	uint32_t keep_qual,						/* 1 to keep quality string */
	uint32_t min_len,						/* minimum length cutoff (to filter out short seqs) */
	uint32_t l_tags,
	uint16_t const *tags)					/* tags to be preserved */
{
	int c;
	set_info(0, "[bseq_open] initialize bseq object");

	/* open stream */
	gzFile f = fn && strcmp(fn, "-")? gzopen(fn, "r") : gzdopen(fileno(stdin), "r");
	if (f == NULL) { return(NULL); }

	/* create instance */
	bseq_file_t *fp = (bseq_file_t*)calloc(1, sizeof(bseq_file_t));
	*fp = (bseq_file_t){
		.fp = f,
		.keep_qual = keep_qual,
		.min_len = min_len
	};

	/* determine file type; allow some invalid spaces at the head */
	for (uint64_t i = 0; i < 4; i++) {
		if ((c = gzgetc(fp->fp)) == 'B') {	/* test bam signature */
			gzungetc(c, fp->fp); fp->bh = bam_read_header(fp->fp); break;
		} else if (c == '>' || c == '@') {	/* test fasta/q delimiter */
			gzungetc(c, fp->fp); fp->delim = c; break;
		}
	}
	if (!fp->bh && !fp->delim) {
		free(fp);
		return(NULL);
	}

	/* init buffer */
	fp->tail = fp->p = (fp->base = malloc((fp->size = batch_size) + 2*BSEQ_MGN)) + batch_size;
	memset(fp->base, 0, BSEQ_MGN);
	memset(fp->base + batch_size + BSEQ_MGN, 0, BSEQ_MGN);

	/* init tags */
	fp->tags = calloc(((fp->l_tags = l_tags) + 0x1f) & ~0x1f, sizeof(uint16_t));
	if (l_tags && tags) {
		memcpy(fp->tags, tags, l_tags * sizeof(uint16_t));
	}
	fp->keep_comment = bseq_search_tag(fp->l_tags, fp->tags, 'C', 'O');

	return(fp);
}

/**
 * @fn bseq_close
 * @brief returns #seqs read
 */
static _force_inline
uint32_t bseq_close(bseq_file_t *fp)
{
	if (fp == NULL) { return(0); }
	uint32_t n_seq = fp->n_seq;
	gzclose(fp->fp);
	bam_header_destroy(fp->bh);
	free(fp->base);
	free(fp->tags);
	free(fp);
	return(n_seq);
}

/**
 * @fn bseq_save_tags
 * @brief save bam tag to buffer
 */
static _force_inline
uint64_t bseq_save_tags(
	uint32_t l_tags, uint16_t const *tags,	/* tags */
	uint32_t l_arr, uint8_t const *arr,		/* src buffer pointer and len */
	uint8_t *q)								/* dst buffer pointer */
{
	static uint8_t const tag_size[32] = {
		0, 1, 0xfe, 1,  0, 0, 4, 0,  0xfe, 4, 0, 0,  0, 0, 0, 0,
		0, 0, 0, 2,     0, 0, 0, 0,  0, 0, 0xff, 0,  0, 0, 0, 0
	};
	uint8_t const *p = arr, *tail = arr + l_arr;
	while (p < tail) {
		/* first check if the tag must be saved */
		uint64_t keep = bseq_search_tag(l_tags, tags, p[0], p[1]), size;

		/* test the size */
		if ((size = tag_size[p[2]&0x1f]) == 0xff) {
			/* string, read until '\0' */
			if (keep != 0) {
				while ((*q++ = *p++)) {}	/* save */
			} else {
				while (*p++) {}				/* skip */
			}
		} else {
			/* others */
			uint64_t len = (size == 0xfe)
				? 8 + tag_size[p[3]&0x1f] * *((uint32_t*)&p[4])		/* array */
				: 3 + size;											/* single value */
			if (keep != 0) {
				memcpy(q, p, len); q += len;
			}
			p += len;
		}
	}
	return(p - arr);
}

/**
 * @fn bseq_read_bam
 */
static _force_inline
uint64_t bseq_read_bam(
	bseq_file_t const *fp,
	uint64_t blk_size,
	bseq_v restrict *seq,					/* sequence metadata array */
	uint8_v restrict *mem)					/* block buffer */
{
	bseq_t *s;
	uint8_t *sname, *sseq, *squal, *stag;
	uint32_t l_tag;

	/* test header and length */
	bam_core_t const *c = (bam_core_t const *)fp->p;
	if (c->flag&0x900) { return(0); }							/* skip supp / secondary */
	if ((uint32_t)c->l_qseq < fp->min_len) { return(0); }		/* skip short reads */

	/* extract pointers */
	sname = fp->p + sizeof(bam_core_t);
	sseq = sname + c->l_qname + sizeof(uint32_t)*c->n_cigar;
	squal = sseq + (c->l_qseq+1) / 2;
	stag = squal + c->l_qseq;
	l_tag = ((uint8_t*)fp->p + blk_size) - stag;				/* tag section length */

	/* reserve memory */
	uint64_t req_size = (
		  c->l_qname + 1 + c->l_qseq + 1 						/* name and seq with '\0' */
		+ ((fp->keep_qual && *squal != 0xff)					/* quality string if available */
			? c->l_qseq
			: 0) + 1
		+ (fp->l_tags? l_tag : 0) + 1							/* tag section */
	);
	kv_pushp(bseq_t, *seq, &s);
	kv_reserve(uint8_t, *mem, mem->n + req_size);

	/* set lengths */
	s->l_seq = c->l_qseq;
	s->l_name = c->l_qname - 1;									/* remove tail '\0' */
	s->l_tag = fp->l_tags? l_tag : 0;

	/* copy name */
	s->name = (char *)mem->n;
	memcpy(mem->a + mem->n, sname, c->l_qname); mem->n += c->l_qname;

	/* copy seq */
	s->seq = (uint8_t *)mem->n;
	if (c->flag&0x10) {
		for (int64_t i = c->l_qseq-1; i >= 0; --i) {
			mem->a[mem->n++] = "\x0\x8\x4\x0\x2\x0\x0\x0\x1"[0x0f & (sseq[i>>1]>>((~i&0x01)<<2))];
		}
	} else {
		for (int64_t i = 0; i < c->l_qseq; ++i) {
			mem->a[mem->n++] = 0x0f & (sseq[i>>1]>>((~i&0x01)<<2));
		}
	}
	mem->a[mem->n++] = '\0';

	/* copy qual if available */
	s->qual = (uint8_t *)mem->n;
	if (fp->keep_qual && *squal != 0xff) {
		if (c->flag&0x10) {
			for (int64_t i = c->l_qseq-1; i >= 0; --i) {
				mem->a[mem->n++] = squal[i] + 33;
			}
		} else {
			for (int64_t i = 0; i < c->l_qseq; ++i) {
				mem->a[mem->n++] = squal[i] + 33;
			}
		}
	}
	mem->a[mem->n++] = '\0';

	/* save tags */
	s->tag = (uint8_t *)mem->n;
	if (fp->l_tags && l_tag) {
		mem->n += bseq_save_tags(fp->l_tags, fp->tags, l_tag, stag, mem->a + mem->n);
	}
	mem->a[mem->n++] = '\0';
	return(0);
}

/**
 * SIMD string parsing macros
 */
#define _match(_v1, _v2)	( ((v32_masku_t){ .mask = _mask_v32i8(_eq_v32i8(_v1, _v2)) }).all )
#define _strip(_p, _t, _v) ({ \
	v32i8_t _r = _loadu_v32i8(_p); \
	ZCNT_RESULT uint64_t _l = MIN2(tzcnt(~((uint64_t)_match(_r, _v))), _t - _p); \
	uint64_t _len = _l; \
	_p += _len; _len; \
})
#define _readline(_p, _t, _q, _dv, _op) ({ \
	uint64_t _m1, _m2; \
	uint64_t _len; \
	v32i8_t const _lv = _set_v32i8('\n'); \
	do { \
		v32i8_t _r = _loadu_v32i8(_p), _s = _op(_r); _storeu_v32i8(_q, _s); \
		_m1 = _match(_r, _dv); _m2 = _match(_r, _lv); \
		ZCNT_RESULT uint64_t _l = MIN2(tzcnt(_m1 | _m2), _t - _p); \
		_len = _l; _p += 32; _q += 32; \
	} while (_len >= 32); \
	_p += _len - 32; _q += _len - 32; _q -= _q[-1] == 0x0f; _m1>>_len; \
})
#define _skipline(_p, _t) ({ \
	uint64_t _m; \
	uint64_t _len; \
	uint8_t const *_b = _p; \
	v32i8_t const _lv = _set_v32i8('\n'); \
	do { \
		v32i8_t _r = _loadu_v32i8(_p); \
		_m = _match(_r, _lv); \
		ZCNT_RESULT uint64_t _l = MIN2(tzcnt(_m), _t - _p); _len = _l; _p += 32; \
	} while (_len >= 32); \
	_p += _len - 32; _p - _b; \
})
#define _beg(_q, _b)		( (uint8_t *)(_q - _b) )
#define _term(_q, _b, _ofs) ({ \
	uint64_t _len = (uint64_t)(_q - &(_b)[(uint64_t)(_ofs)]); \
	*_q++ = '\0'; _len; \
})

/**
 * @fn bseq_read_sam
 */
static _force_inline
uint64_t bseq_read_sam(
	bseq_file_t *fp,
	bseq_v *seq,
	uint8_v *mem)
{
	return(0);
}

/**
 * @fn bseq_read_fasta
 * @brief returns 0 when correctly finished, 1 when buffer starved, >=2 when broken
 */
static _force_inline
uint64_t bseq_read_fasta(
	bseq_file_t restrict *fp,
	bseq_v restrict *seq,			/* src */
	uint8_v restrict *mem)			/* dst, must have enough space (e.g. 2 * buffer) */
{
	#define _id(x)			(x)
	#define _trans(x)		( _shuf_v32i8(cv, _and_v32i8(fv, x)) )
	/* keep them on registers */
	v32i8_t const dv = _set_v32i8(fp->delim == '@'? '+' : fp->delim);
	v32i8_t const sv = _set_v32i8(' '), lv = _set_v32i8('\n'), fv = _set_v32i8(0xf);
	v32i8_t const cv = _from_v16i8_v32i8(_seta_v16i8(0,0,15,0,0,0,0,0,4,0,8,8,2,0,1,0));

	bseq_t *s = &seq->a[seq->n-1];
	uint8_t *p = fp->p, *q = &mem->a[mem->n];
	uint8_t const *t = fp->tail;
	uint64_t m, acc, lim, ret = 1;
	if (p >= t) { return(1); }		/* refill needed */
	switch (fp->state) {
		case 0:						/* idle */
			if (*p++ != fp->delim) { return(2); }/* broken */
			kv_pushp(bseq_t, *seq, &s);			/* create new sequence */
			fp->state = 1;						/* transition to spaces between delim and name */
		case 1:
			_strip(p, t, sv);
<<<<<<< HEAD
			if (p >= t) { goto _refill; }
=======
			if (_unlikely(p >= t)) goto _refill;
>>>>>>> 1065dbd7
			s->name = (char*)_beg(q, mem->a);
			fp->state = 2;
		case 2:
			m = _readline(p, t, q, sv, _id);
<<<<<<< HEAD
			if (p >= t) { goto _refill; }
			p++;								/* skip '\n' or ' ' */
=======
			if (_unlikely(p >= t)) goto _refill;
			p++;								// skip '\n' or ' '
>>>>>>> 1065dbd7
			s->l_name = _term(q, mem->a, s->name);
			s->tag = _beg(q, mem->a);
			if ((m & 0x01) == 0) { goto _seq_head; }
			fp->state = 3;
		case 3:
			_strip(p, t, sv);
<<<<<<< HEAD
			if (p >= t) { goto _refill; }
=======
			if (_unlikely(p >= t)) goto _refill;
>>>>>>> 1065dbd7
			*q++ = 'C'; *q++ = 'O'; *q++ = 'Z';
			fp->state = 4;
		case 4:									/* parsing comment */
			_readline(p, t, q, lv, _id);
<<<<<<< HEAD
			if (p >= t) { goto _refill; }		/* refill needed, comment continues */
			p++;								/* skip '\n' */
			while (*--q == ' ') {} q++;			/* strip spaces */
=======
			if (_unlikely(p >= t)) goto _refill;			// refill needed, comment continues
			p++;								// skip '\n'
			while (q[-1] == ' ') { q--; }		// strip spaces
>>>>>>> 1065dbd7
			if (!fp->keep_comment) q = mem->a + (uint64_t)s->tag;
		_seq_head:
			s->l_tag = _term(q, mem->a, s->tag);
			s->seq = _beg(q, mem->a);
			fp->state = 5;
		case 5:									/* parsing seq */
			while (1) {
				m = _readline(p, t, q, dv, _trans);
<<<<<<< HEAD
				if (p >= t) { m |= fp->is_eof; break; }
				if (m & 0x01) { break; }
				p++;							/* skip '\n' */
=======
				if (_unlikely(p >= t)) { m |= fp->is_eof; break; }
				if (m & 0x01) break;
				p++;							// skip '\n'
>>>>>>> 1065dbd7
			}
			if ((m & 0x01) == 0) { goto _refill; }
			s->l_seq = _term(q, mem->a, s->seq);
<<<<<<< HEAD
			if (p >= t) { break; }
=======
			if (_unlikely(p >= t)) break;
>>>>>>> 1065dbd7
			s->qual = _beg(q, mem->a);
			if (fp->delim == '>') { goto _qual_tail; }
			fp->state = 6;
		case 6:
			_skipline(p, t);
<<<<<<< HEAD
			if (p >= t) { goto _refill; }
=======
			if (_unlikely(p >= t)) goto _refill;
>>>>>>> 1065dbd7
			p++;
			fp->state = 7; fp->acc = 0;
		case 7:									/* parsing qual */
			acc = fp->acc, lim = s->l_seq;
			if (fp->keep_qual) {
				while (1) {
<<<<<<< HEAD
					uint8_t const *b = q; _readline(p, t, q, lv, _id); acc += q - b;
					if (p >= t) { fp->acc = acc; goto _refill; }
					if (acc >= lim) { break; }
					p++;						/* skip '\n' */
=======
					const uint8_t *b = q; _readline(p, t, q, lv, _id); acc += q - b;
					if (_unlikely(p >= t)) { fp->acc = acc; goto _refill; }
					if (acc >= lim) break;
					p++;						// skip '\n'
>>>>>>> 1065dbd7
				}
			} else {
				while (1) {
					acc += _skipline(p, t);
<<<<<<< HEAD
					if (p >= t) { fp->acc = acc; goto _refill; }
					if (acc >= lim) { break; }
					p++;						/* skip '\n' */
=======
					if (_unlikely(p >= t)) { fp->acc = acc; goto _refill; }
					if (acc >= lim) break;
					p++;						// skip '\n'
>>>>>>> 1065dbd7
				}
			}
			fp->state = 8;
		case 8:
<<<<<<< HEAD
			if (p >= t) { goto _refill; }
=======
			if (_unlikely(p >= t)) goto _refill;
>>>>>>> 1065dbd7
			_strip(p, t, lv);
		_qual_tail:
			_term(q, mem->a, s->qual);
			break;
		default:					/* invalid state */
			return(2);				/* broken */
	}
	ret = fp->is_eof; fp->state = 0;			/* back to idle */
	if ((uint32_t)s->l_seq < fp->min_len) seq->n--, q = mem->a + (uint64_t)s->name;
_refill:
	fp->p = p; mem->n = q - mem->a;
	return(ret);

	#undef _id
	#undef _trans
}
#undef _match
#undef _strip
#undef _readline
#undef _skipline
#undef _beg
#undef _term

/**
 * @fn bseq_read
 */
static _force_inline
bseq_t *bseq_read(
	bseq_file_t restrict *fp,
	uint32_t restrict *n,
	void restrict **base,
	uint64_t restrict *size)
{
	uint8_v mem = { 0 };
	bseq_v seq = { 0 };
	static uint8_t const margin[64] = { 0 };

	set_info(0, "[bseq_read] read sequence block from file");

	/* check the context is valid */
	if (fp->is_eof && fp->p >= fp->tail) { return(NULL); }

	/* reserve mem */
	kv_reserve(uint8_t, mem, 2*fp->size);
	kv_pushm(uint8_t, mem, margin, 64);
	if (fp->bh) {
		/* bam */
		while (mem.n < fp->size) {
			uint32_t size;
			if (gzread(fp->fp, &size, 4) != 4) {
				fp->is_eof = 1;
				break;
			}
			if (fp->size < size) {
				fp->tail = (fp->base = fp->p = realloc(fp->base, fp->size = size)) + size;
			}
			if (gzread(fp->fp, fp->p, size) != size) {
				seq.n = 0;
				fp->is_eof = 2;
				break;
			}
			bseq_read_bam(fp, size, &seq, &mem);
		}
	} else {
		/* fasta/q */
		while (mem.n < fp->size + 64) {
			uint64_t ret;
			while ((ret = bseq_read_fasta(fp, &seq, &mem)) == 1) {
				if (fp->is_eof) { goto _tail; }				/* correctly reached the end */

				/* reload buffer */
				fp->p = fp->base + BSEQ_MGN;
				fp->tail = fp->p + gzread(fp->fp, fp->p, fp->size);
				memset(fp->tail, 0, BSEQ_MGN);				/* fill margin */

				if (fp->tail < fp->base + BSEQ_MGN + fp->size) {
					fp->is_eof = 1;							/* reached the tail */
				}
				if (mem.n + 2*fp->size > mem.m) {
					mem.a = realloc(mem.a, mem.m *= 2);		/* expand mem */
				}
			}
			if (ret > 1) {									/* error occurred */
				seq.n = 0;
				fp->is_eof = 2;
				goto _tail;
			}
		}
	_tail:;
	}

	kv_pushm(uint8_t, mem, margin, 64);

	/* adjust pointers */
	for (uint64_t i = 0; i < seq.n; i++) {
		seq.a[i].name += (ptrdiff_t)mem.a;
		seq.a[i].seq += (ptrdiff_t)mem.a;
		seq.a[i].qual += (ptrdiff_t)mem.a;
		seq.a[i].tag += (ptrdiff_t)mem.a;
	}

	/* seq.n == 0 indicates error */
	if (seq.n == 0) {
		free(mem.a);
		mem.a = 0;
		fp->is_eof = 1;
	}

	fp->n_seq += seq.n;
	*n = seq.n;
	*base = (void*)mem.a;
	*size = mem.n;
	return(seq.a);
}

unittest( .name = "bseq.fasta" ) {
	char const *filename = "./minialign.unittest.bseq.tmp";
	char const *content =
		">test0\nAAAA\n"
		"> test1\nATAT\nCGCG\n\n"
		">  test2\n\nAAAA\n"
		">test3 comment comment  \nACGT\n\n";

	FILE *fp = fopen(filename, "w");
	assert(fp != NULL);
	fwrite(content, 1, strlen(content), fp);
	fclose(fp);

	uint16_t const tags[1] = { ((uint16_t)'C') | (((uint16_t)'O')<<8) };
	bseq_file_t *b = bseq_open(filename, 64, 1, 0, 1, tags);
	assert(b != NULL);

	uint32_t n_seq = 0;
	void *ptr = NULL;
	uint64_t size = 0;
	bseq_t *s = bseq_read(b, &n_seq, &ptr, &size);

	assert(s != NULL);
	assert(n_seq == 4, "n_seq(%u)", n_seq);
	assert(ptr != NULL);
	assert(size > 0, "size(%lu)", size);

	assert(s[0].l_name == 5, "l_name(%u)", s[0].l_name);
	assert(s[0].l_seq == 4, "l_seq(%u)", s[0].l_seq);
	assert(s[0].l_tag == 0, "l_tag(%u)", s[0].l_tag);
	assert(strcmp((const char*)s[0].name, "test0") == 0, "name(%s)", s[0].name);
	assert(strcmp((const char*)s[0].seq, "\x1\x1\x1\x1") == 0, "seq(%s)", s[0].seq);
	assert(strcmp((const char*)s[0].qual, "") == 0, "qual(%s)", s[0].qual);
	assert(strcmp((const char*)s[0].tag, "") == 0, "tag(%s)", s[0].tag);

	assert(s[1].l_name == 5, "l_name(%u)", s[1].l_name);
	assert(s[1].l_seq == 8, "l_seq(%u)", s[1].l_seq);
	assert(s[1].l_tag == 0, "l_tag(%u)", s[1].l_tag);
	assert(strcmp((const char*)s[1].name, "test1") == 0, "name(%s)", s[1].name);
	assert(strcmp((const char*)s[1].seq, "\x1\x8\x1\x8\x2\x4\x2\x4") == 0, "seq(%s)", s[1].seq);
	assert(strcmp((const char*)s[1].qual, "") == 0, "qual(%s)", s[1].qual);
	assert(strcmp((const char*)s[1].tag, "") == 0, "tag(%s)", s[1].tag);

	assert(s[2].l_name == 5, "l_name(%u)", s[2].l_name);
	assert(s[2].l_seq == 4, "l_seq(%u)", s[2].l_seq);
	assert(s[2].l_tag == 0, "l_tag(%u)", s[2].l_tag);
	assert(strcmp((const char*)s[2].name, "test2") == 0, "name(%s)", s[2].name);
	assert(strcmp((const char*)s[2].seq, "\x1\x1\x1\x1") == 0, "seq(%s)", s[2].seq);
	assert(strcmp((const char*)s[2].qual, "") == 0, "qual(%s)", s[2].qual);
	assert(strcmp((const char*)s[2].tag, "") == 0, "tag(%s)", s[2].tag);

	assert(s[3].l_name == 5, "l_name(%u)", s[3].l_name);
	assert(s[3].l_seq == 4, "l_seq(%u)", s[3].l_seq);
	assert(s[3].l_tag == 18, "l_tag(%u)", s[3].l_tag);
	assert(strcmp((const char*)s[3].name, "test3") == 0, "name(%s)", s[3].name);
	assert(strcmp((const char*)s[3].seq, "\x1\x2\x4\x8") == 0, "seq(%s)", s[3].seq);
	assert(strcmp((const char*)s[3].qual, "") == 0, "qual(%s)", s[3].qual);
	assert(strcmp((const char*)s[3].tag, "COZcomment comment") == 0, "tag(%s)", s[3].tag);

	n_seq = bseq_close(b);
	assert(n_seq == 4);
	remove(filename);
}

unittest( .name = "bseq.fastq" ) {
	char const *filename = "./minialign.unittest.bseq.tmp";
	char const *content =
		"@test0\nAAAA\n+test0\nNNNN\n"
		"@ test1\nATAT\nCGCG\n+ test1\n12+3\n+123\n"
		"@  test2\n\nAAAA\n+  test2\n\n\n12@3\n\n"
		"@test3  comment comment   \nACGT\n\n+ test3\n@123";

	FILE *fp = fopen(filename, "w");
	assert(fp != NULL);
	fwrite(content, 1, strlen(content), fp);
	fclose(fp);

	uint16_t const tags[1] = { ((uint16_t)'C') | (((uint16_t)'O')<<8) };
	bseq_file_t *b = bseq_open(filename, 256, 1, 0, 1, tags);
	assert(b != NULL);

	uint32_t n_seq = 0;
	void *ptr = NULL;
	uint64_t size = 0;
	bseq_t *s = bseq_read(b, &n_seq, &ptr, &size);

	assert(s != NULL);
	assert(n_seq == 4, "n_seq(%u)", n_seq);
	assert(ptr != NULL);
	assert(size > 0, "size(%lu)", size);

	assert(s[0].l_name == 5, "l_name(%u)", s[0].l_name);
	assert(s[0].l_seq == 4, "l_seq(%u)", s[0].l_seq);
	assert(s[0].l_tag == 0, "l_tag(%u)", s[0].l_tag);
	assert(strcmp((const char*)s[0].name, "test0") == 0, "name(%s)", s[0].name);
	assert(strcmp((const char*)s[0].seq, "\x1\x1\x1\x1") == 0, "seq(%s)", s[0].seq);
	assert(strcmp((const char*)s[0].qual, "NNNN") == 0, "qual(%s)", s[0].qual);
	assert(strcmp((const char*)s[0].tag, "") == 0, "tag(%s)", s[0].tag);

	assert(s[1].l_name == 5, "l_name(%u)", s[1].l_name);
	assert(s[1].l_seq == 8, "l_seq(%u)", s[1].l_seq);
	assert(s[1].l_tag == 0, "l_tag(%u)", s[1].l_tag);
	assert(strcmp((const char*)s[1].name, "test1") == 0, "name(%s)", s[1].name);
	assert(strcmp((const char*)s[1].seq, "\x1\x8\x1\x8\x2\x4\x2\x4") == 0, "seq(%s)", s[1].seq);
	assert(strcmp((const char*)s[1].qual, "12+3+123") == 0, "qual(%s)", s[1].qual);
	assert(strcmp((const char*)s[1].tag, "") == 0, "tag(%s)", s[1].tag);

	assert(s[2].l_name == 5, "l_name(%u)", s[2].l_name);
	assert(s[2].l_seq == 4, "l_seq(%u)", s[2].l_seq);
	assert(s[2].l_tag == 0, "l_tag(%u)", s[2].l_tag);
	assert(strcmp((const char*)s[2].name, "test2") == 0, "name(%s)", s[2].name);
	assert(strcmp((const char*)s[2].seq, "\x1\x1\x1\x1") == 0, "seq(%s)", s[2].seq);
	assert(strcmp((const char*)s[2].qual, "12@3") == 0, "qual(%s)", s[2].qual);
	assert(strcmp((const char*)s[2].tag, "") == 0, "tag(%s)", s[2].tag);

	assert(s[3].l_name == 5, "l_name(%u)", s[3].l_name);
	assert(s[3].l_seq == 4, "l_seq(%u)", s[3].l_seq);
	assert(s[3].l_tag == 18, "l_tag(%u)", s[3].l_tag);
	assert(strcmp((const char*)s[3].name, "test3") == 0, "name(%s)", s[3].name);
	assert(strcmp((const char*)s[3].seq, "\x1\x2\x4\x8") == 0, "seq(%s)", s[3].seq);
	assert(strcmp((const char*)s[3].qual, "@123") == 0, "qual(%s)", s[3].qual);
	assert(strcmp((const char*)s[3].tag, "COZcomment comment") == 0, "tag(%s)", s[3].tag);

	n_seq = bseq_close(b);
	assert(n_seq == 4);
	remove(filename);
}

unittest( .name = "bseq.fastq.skip" ) {
	char const *filename = "./minialign.unittest.bseq.tmp";
	char const *content =
		"@test0\nAAAA\n+test0\nNNNN\n"
		"@ test1\nATAT\nCGCG\n+ test1\n12+3\n+123\n"
		"@  test2\n\nAAAA\n+  test2\n\n\n12@3\n\n"
		"@test3  comment comment   \nACGT\n\n+ test3\n@123";

	FILE *fp = fopen(filename, "w");
	assert(fp != NULL);
	fwrite(content, 1, strlen(content), fp);
	fclose(fp);

	uint16_t const tags[1] = { ((uint16_t)'C') | (((uint16_t)'O')<<8) };
	bseq_file_t *b = bseq_open(filename, 256, 0, 0, 1, tags);
	assert(b != NULL);

	uint32_t n_seq = 0;
	void *ptr = NULL;
	uint64_t size = 0;
	bseq_t *s = bseq_read(b, &n_seq, &ptr, &size);

	assert(s != NULL);
	assert(n_seq == 4, "n_seq(%u)", n_seq);
	assert(ptr != NULL);
	assert(size > 0, "size(%lu)", size);

	assert(s[0].l_name == 5, "l_name(%u)", s[0].l_name);
	assert(s[0].l_seq == 4, "l_seq(%u)", s[0].l_seq);
	assert(s[0].l_tag == 0, "l_tag(%u)", s[0].l_tag);
	assert(strcmp((const char*)s[0].name, "test0") == 0, "name(%s)", s[0].name);
	assert(strcmp((const char*)s[0].seq, "\x1\x1\x1\x1") == 0, "seq(%s)", s[0].seq);
	assert(strcmp((const char*)s[0].qual, "") == 0, "qual(%s)", s[0].qual);
	assert(strcmp((const char*)s[0].tag, "") == 0, "tag(%s)", s[0].tag);

	assert(s[1].l_name == 5, "l_name(%u)", s[1].l_name);
	assert(s[1].l_seq == 8, "l_seq(%u)", s[1].l_seq);
	assert(s[1].l_tag == 0, "l_tag(%u)", s[1].l_tag);
	assert(strcmp((const char*)s[1].name, "test1") == 0, "name(%s)", s[1].name);
	assert(strcmp((const char*)s[1].seq, "\x1\x8\x1\x8\x2\x4\x2\x4") == 0, "seq(%s)", s[1].seq);
	assert(strcmp((const char*)s[1].qual, "") == 0, "qual(%s)", s[1].qual);
	assert(strcmp((const char*)s[1].tag, "") == 0, "tag(%s)", s[1].tag);

	assert(s[2].l_name == 5, "l_name(%u)", s[2].l_name);
	assert(s[2].l_seq == 4, "l_seq(%u)", s[2].l_seq);
	assert(s[2].l_tag == 0, "l_tag(%u)", s[2].l_tag);
	assert(strcmp((const char*)s[2].name, "test2") == 0, "name(%s)", s[2].name);
	assert(strcmp((const char*)s[2].seq, "\x1\x1\x1\x1") == 0, "seq(%s)", s[2].seq);
	assert(strcmp((const char*)s[2].qual, "") == 0, "qual(%s)", s[2].qual);
	assert(strcmp((const char*)s[2].tag, "") == 0, "tag(%s)", s[2].tag);

	assert(s[3].l_name == 5, "l_name(%u)", s[3].l_name);
	assert(s[3].l_seq == 4, "l_seq(%u)", s[3].l_seq);
	assert(s[3].l_tag == 18, "l_tag(%u)", s[3].l_tag);
	assert(strcmp((const char*)s[3].name, "test3") == 0, "name(%s)", s[3].name);
	assert(strcmp((const char*)s[3].seq, "\x1\x2\x4\x8") == 0, "seq(%s)", s[3].seq);
	assert(strcmp((const char*)s[3].qual, "") == 0, "qual(%s)", s[3].qual);
	assert(strcmp((const char*)s[3].tag, "COZcomment comment") == 0, "tag(%s)", s[3].tag);

	n_seq = bseq_close(b);
	assert(n_seq == 4);
	remove(filename);
}
/* end of bseq.c */

/* sketch.c */
/**
 * @fn hash64
 */
#if USE_CRC32_HASH != 0
#define hash64(k0, k1, mask)		( (_mm_crc32_u64((k0), (k0)) ^ (k1)) & (mask) )
#else
static _force_inline
uint64_t hash64(uint64_t key, uint64_t unused, uint64_t mask)
{
	key = (~key + (key << 21)) & mask; // key = (key << 21) - key - 1;
	key = key ^ key >> 24;
	key = ((key + (key << 3)) + (key << 8)) & mask; // key * 265
	key = key ^ key >> 14;
	key = ((key + (key << 2)) + (key << 4)) & mask; // key * 21
	key = key ^ key >> 28;
	key = (key + (key << 31)) & mask;
	return key;
}
#endif

/**
 * Find symmetric (w,k)-minimizers on a DNA sequence
 *
 * @param str    DNA sequence
 * @param len    length of $str
 * @param w      find a minimizer for every $w consecutive k-mers
 * @param k      k-mer size
 * @param rid    reference ID; will be copied to the output $p array
 * @param p      minimizers; p->a[i].x is the 2k-bit hash value;
 *               p->a[i].y = rid<<32 | lastPos<<1 | strand
 *               where lastPos is the position of the last base of the i-th minimizer,
 *               and strand indicates whether the minimizer comes from the top or the bottom strand.
 *               Callers may want to set "p->n = 0"; otherwise results are appended to p
 */
#if 0
static void mm_sketch(uint8_t const *seq4, uint32_t len, uint32_t w, uint32_t k, uint32_t rid, mm128_v *p)
{
	uint64_t shift1 = 2 * (k - 1), mask = (1ULL<<2*k) - 1, k0 = 0, k1 = 0;
	uint32_t i, j, l, buf_pos, min_pos;
	mm128_t buf[w], min = { .u64 = { UINT64_MAX, UINT64_MAX } };

	assert(len > 0 && w > 0 && k > 0);
	memset(buf, 0xff, w * sizeof(mm128_t));

	for (i = l = buf_pos = min_pos = 0; i < len; ++i) {
		uint64_t _c = seq4[i];
		mm128_t info = { .u64 = { UINT64_MAX, UINT64_MAX } };
		if (_c != 0) { // not an ambiguous base
			uint64_t c = 0x03 & ((_c>>1) - (_c>>3));
			k0 = (k0 << 2 | c) & mask;           // forward k-mer
			k1 = (k1 >> 2) | (3ULL^c) << shift1; // reverse k-mer
			if (k0 == k1) continue; // skip "symmetric k-mers" as we don't know it strand
			if (++l >= k) {
				info.u64[0] = hash64(k0 < k1? k0 : k1, mask);
				info.u32[2] = k0 < k1? i : ~i; info.u32[3] = rid;
			}
		} else l = 0;
		buf[buf_pos] = info; // need to do this here as appropriate buf_pos and buf[buf_pos] are needed below
		if (l == w + k - 1) { // special case for the first window - because identical k-mers are not stored yet
			for (j = buf_pos + 1; j < w; ++j)
				if (min.u64[0] == buf[j].u64[0] && buf[j].u64[1] != min.u64[1]) kv_push(mm128_t, *p, buf[j]);
			for (j = 0; j < buf_pos; ++j)
				if (min.u64[0] == buf[j].u64[0] && buf[j].u64[1] != min.u64[1]) kv_push(mm128_t, *p, buf[j]);
		}
		if (info.u64[0] <= min.u64[0]) { // a new minimum; then write the old min
			if (l >= w + k) kv_push(mm128_t, *p, min);
			min = info, min_pos = buf_pos;
		} else if (buf_pos == min_pos) { // old min has moved outside the window
			if (l >= w + k - 1) kv_push(mm128_t, *p, min);
			for (j = buf_pos + 1, min.u64[0] = UINT64_MAX; j < w; ++j) // the two loops are necessary when there are identical k-mers
				if (min.u64[0] >= buf[j].u64[0]) min = buf[j], min_pos = j; // >= is important s.t. min is always the closest k-mer
			for (j = 0; j <= buf_pos; ++j)
				if (min.u64[0] >= buf[j].u64[0]) min = buf[j], min_pos = j;
			if (l >= w + k - 1) { // write identical k-mers
				for (j = buf_pos + 1; j < w; ++j) // these two loops make sure the output is sorted
					if (min.u64[0] == buf[j].u64[0] && min.u64[1] != buf[j].u64[1]) kv_push(mm128_t, *p, buf[j]);
				for (j = 0; j <= buf_pos; ++j)
					if (min.u64[0] == buf[j].u64[0] && min.u64[1] != buf[j].u64[1]) kv_push(mm128_t, *p, buf[j]);
			}
		}
		if (++buf_pos == w) buf_pos = 0;
	}
	if (min.u64[0] != UINT64_MAX)
		kv_push(mm128_t, *p, min);
}
#else
static _force_inline
void mm_sketch(
	uint8_t const *seq4, uint32_t _len,
	uint32_t w, uint32_t k,
	uint32_t rid,
	mm128_v *p)
{
	uint64_t const kk = k - 1, shift1 = 2*kk, mask = (1ULL<<2*k) - 1;
	uint64_t const len = ((uint64_t)rid<<32) | _len;	/* keep rid in the upper 32bit */
	mm128_t buf[16];									/* w < 16 must be guaranteed */

	#define _push_kmer(_c) { \
		uint64_t _t = 0x03 & (((_c)>>1) - ((_c)>>3)); \
		k0 = (k0 << 2 | _t) & mask; \
		k1 = (k1 >> 2) | ((3ULL^_t) << shift1); \
	}

	uint64_t i = (uint64_t)rid<<32; seq4 -= (ptrdiff_t)i; i--;
	mm128_t *q = p->a+p->n, *t = p->a+p->m;
	do {
		/* extend buffer if needed */
		if (q + 64 > t) {
			p->n = q-p->a;
			p->m = MAX2(256, p->m*2);
			p->a = realloc(p->a, p->m*sizeof(mm128_t));
			q = p->a+p->n;
			t = p->a+p->m;
		}

		uint64_t l = 0, k0 = 0, k1 = 0, min = UINT64_MAX, min_pos = 0;

		/* head */
		while (l < kk) {
			uint64_t c;
			if ((c = seq4[++i]) == 0) { goto _loop_tail; }
			_push_kmer(c);
			if (k0 == k1) { continue; }
			buf[l&0x0f] = (mm128_t){ .u64 = { UINT64_MAX, 0 } };
			l++;
		}
		while (l < kk + w) {
			uint64_t c, h;
			if ((c = seq4[++i]) == 0) { goto _loop_tail; }
			_push_kmer(c);
			if (k0 == k1) { continue; }
			buf[l&0x0f] = (mm128_t){
				.u64 = {
					h = hash64(k0 < k1? k0 : k1, k0 < k1 ? k1 : k0, mask),
					(k0 < k1? 0 : 0xffffffff) ^ i
				}
			};
			if (h <= min) { min = h; min_pos = l & 0x0f; }
			l++;
		}
		for (uint64_t j = kk; j < kk + w; ++j) {
			if (buf[j&0x0f].u64[0] == min) { *q++ = buf[j&0x0f]; }
		}
		q--;

		/* body */
		while (1) {
			uint64_t c, h;
			if ((c = seq4[++i]) == 0) { goto _loop_tail; }
			_push_kmer(c);
			if (k0 == k1) { continue; }
			buf[l&0x0f] = (mm128_t){
				.u64 = {
					h = hash64(k0 < k1? k0 : k1, k0 < k1 ? k1 : k0, mask),
					(k0 < k1? 0 : 0xffffffff) ^ i
				}
			};

			if (h <= min) {
				*q++ = buf[min_pos]; min = h; min_pos = l&0x0f;
			} else if (min_pos == ((l-w)&0x0f)) {
				*q++ = buf[min_pos]; min = UINT64_MAX;

				/* note: the following loops degrades performance due to the unpredictable branches */
				for (uint64_t j = l-w+1; j <= l; ++j) {
					if (buf[j&0x0f].u64[0] <= min) {
						min = buf[j&0x0f].u64[0]; min_pos = j&0x0f;
					}
				for (uint64_t j = l-w+1; j <= l; ++j) {
					if (buf[j&0x0f].u64[0] == min) {
						*q++ = buf[j&0x0f];
					}
				}
				q--;
			}
			l++;

			/* extend buffer if needed */
			if (q+64 <= t) { continue; }
			p->n = q-p->a;
			p->m = MAX2(128, p->m*2);
			p->a = realloc(p->a, p->m*sizeof(mm128_t));
			q = p->a+p->n;
			t = p->a+p->m;
		}
	_loop_tail:
		/* flush tail */
		if (min != UINT64_MAX) { *q++ = buf[min_pos]; }
	} while (i < len);
	p->n = q-p->a;
	#undef _push_kmer
	return;
}
#endif
/* end of sketch.c */

/* map.c, options */
#define MM_RG			( 0 )				/* Z: read group */
#define MM_CO			( 1 )				/* Z: comment */
#define MM_NH			( 2 )				/* i: #hits */
#define MM_IH 			( 3 )				/* i: index of the record in the hits */
#define MM_AS			( 4 )				/* i: score */
#define MM_XS			( 5 )				/* i: suboptimal score */
#define MM_NM 			( 6 )				/* i: editdist to the reference */
#define MM_SA			( 7 )				/* Z: supplementary records */

#define MM_AVA			( 0x01ULL<<48 )
#define MM_KEEP_QUAL	( 0x02ULL<<48 )
#define MM_CIRCULAR		( 0x04ULL<<48 )
#define MM_OMIT_REP		( 0x08ULL<<48 )		/* omit secondary records */
#define MM_COMP 		( 0x10ULL<<48 )

#define MM_MAF			( 0x01ULL<<56 )
#define MM_BLAST6		( 0x02ULL<<56 )
#define MM_BLASR1		( 0x03ULL<<56 )
#define MM_BLASR4		( 0x04ULL<<56 )
#define MM_PAF			( 0x05ULL<<56 )
#define MM_MHAP 		( 0x06ULL<<56 )
#define MM_FALCON		( 0x07ULL<<56 )

/**
 * @struct mm_mapopt_t
 * @brief parameter container
 * note: implement loggers
 */
typedef struct {
	uint32_t sidx, eidx, nth, min, k, w, b, verbose;
	uint64_t flag;
	float min_ratio;
	int32_t m, x, gi, ge, xdrop, rmin, qmin, llim, hlim, elim, blim, max_cnt;
	uint32_t n_frq;
	float frq[16];
	uint16_v tags;
	uint64_t batch_size, outbuf_size;
	char *rg_line, *rg_id;
	uint32_t base_rid, base_qid;
} mm_mapopt_t;

/**
 * @fn mm_mapopt_destroy
 */
static _force_inline
void mm_mapopt_destroy(mm_mapopt_t *opt)
{
	free(opt->rg_line);
	free(opt->rg_id);
	free(opt);
	return;
}

/**
 * @fn mm_mapopt_init
 */
static _force_inline
mm_mapopt_t *mm_mapopt_init(void)
{
	set_info(0, "[mm_mapopt_init] initialize mapopt object");
	mm_mapopt_t *opt = calloc(1, sizeof(mm_mapopt_t));
	*opt = (mm_mapopt_t){
		/* -V */ .verbose = 1,
		/* -f, -k, -w, -b, -T */ .k = 15, .w = 16, .b = 14, .flag = 0,
		/* -a, -b, -p, -q, -Y */ .m = 1, .x = 1, .gi = 1, .ge = 1, .xdrop = 50,
		/* -s, -m */ .min = 50, .min_ratio = 0.3,
		/* -M */ .max_cnt = 0,
		/* -f */ .n_frq = 3, .frq[0] = 0.05, .frq[1] = 0.01, .frq[2] = 0.001,
		/* -t */ .nth = 1,
		/* -R */ .rg_line = NULL, .rg_id = NULL,

		/* -S, -E, -L, -H */.sidx = 0, .eidx = 3, .rmin = 0, .qmin = 0,
		.hlim = 7000, .llim = 7000, .blim = 0, .elim = 200,
		.batch_size = 512 * 1024,
		.outbuf_size = 512 * 1024,
		.base_rid = 0, .base_qid = 0
	};
	return opt;
}

static int mm_mapopt_check(mm_mapopt_t *opt, int (*_fprintf)(FILE*,const char*,...), FILE *_fp)
{
	int ret = 0;
	if (opt->k >= 32) _fprintf(_fp, "[E::%s] k must be inside [1,32).\n", __func__), ret = 1;
	if (ret) return(ret);
	if (opt->w >= 16) _fprintf(_fp, "[E::%s] w must be inside [1,16).\n", __func__), ret = 1;
	if (ret) return(ret);

	if (opt->m < 1 || opt->m > 5) _fprintf(_fp, "[E::%s] Match award must be inside [1,5].\n", __func__), ret = 1;
	if (opt->x < 1 || opt->x > 5) _fprintf(_fp, "[E::%s] Mismatch penalty must be inside [1,5].\n", __func__), ret = 1;
	if (opt->gi > 5) _fprintf(_fp, "[E::%s] Gap open penalty must be inside [0,5].\n", __func__), ret = 1;
	if (opt->ge < 1 || opt->ge > 5) _fprintf(_fp, "[E::%s] Gap extension penalty must be inside [1,5].\n", __func__), ret = 1;
	if (ret) return(ret);

	if (opt->gi == 0 && opt->x == 1 && opt->ge == 1)
		_fprintf(_fp, "[I::%s] (M,X,Gi,Ge) = (1,1,0,1) has positive expected score for two independent random sequences (thus result in false positives). Please consider using a more stringent score.\n", __func__);
	if (opt->gi != 0 && opt->x >= (opt->gi + opt->ge))
		_fprintf(_fp, "[I::%s] Large mismatch penalty with respect to the gap open/extend penalty may cause SEGV or broken CIGAR. [issue #2]\n", __func__);
	if (opt->gi != 0 && opt->m + 2*(opt->gi + opt->ge) > 10)
		_fprintf(_fp, "[I::%s] Large match award or large gap open/extend penalty may cause SEGV or broken CIGAR. [issue #7]\n", __func__);
	if (opt->xdrop < 10 || opt->xdrop > 100) _fprintf(_fp, "[E::%s] Xdrop cutoff must be inside [10,100].\n", __func__), ret = 1;
	if (opt->min > INT32_MAX) _fprintf(_fp, "[E::%s] Minimum alignment score must be > 0.\n", __func__), ret = 1;
	if (opt->min_ratio < 0.0 || opt->min_ratio > 1.0) _fprintf(_fp, "[E::%s] Minimum alignment score ratio must be inside [0.0,1.0].\n", __func__), ret = 1;
	if (opt->n_frq >= 16) _fprintf(_fp, "[E::%s] Frequency thresholds must be fewer than 16.\n", __func__), ret = 1;
	for (uint64_t i = 0; i < opt->n_frq; ++i)
		if (opt->frq[i] < 0.0 || opt->frq[i] > 1.0 || (i != 0 && opt->frq[i-1] < opt->frq[i]))
			_fprintf(_fp, "[E::%s] Frequency thresholds must be inside [0.0,1.0] and descending.\n", __func__), ret = 1;
	if (ret) return(ret);

	if (opt->nth < 1 || opt->nth >= MAX_THREADS) _fprintf(_fp, "[E::%s] Thread counts must be inside [1,%u]. For larger values, recompile is needed.\n", __func__, MAX_THREADS), ret = 1;
	if (opt->batch_size < 64 * 1024) _fprintf(_fp, "[E::%s] Batch size must be > 64k.\n", __func__), ret = 1;
	if (opt->outbuf_size < 64 * 1024) _fprintf(_fp, "[E::%s] Output buffer size must be > 64k.\n", __func__), ret = 1;
	if (ret) return(ret);

	if (opt->sidx >= 16) _fprintf(_fp, "[E::%s] sidx must be inside [0,16).\n", __func__), ret = 1;
	if (opt->eidx >= 16) _fprintf(_fp, "[E::%s] eidx must be inside [0,16).\n", __func__), ret = 1;
	if (opt->hlim < 100 || opt->hlim >= 100000) _fprintf(_fp, "[E::%s] hlim must be inside [100,100000).\n", __func__), ret = 1;
	if (opt->llim < 100 || opt->llim >= 100000) _fprintf(_fp, "[E::%s] llim must be inside [100,100000).\n", __func__), ret = 1;
	if (opt->blim >= 10000) _fprintf(_fp, "[E::%s] blim must be inside [0,10000).\n", __func__), ret = 1;
	if (opt->elim >= 10000) _fprintf(_fp, "[E::%s] elim must be inside [0,10000).\n", __func__), ret = 1;
	if (ret) return(ret);

	#define _dup(x)	({ char *_p = malloc(strlen(x)+1); memcpy(_p, (x), strlen(x)); _p[strlen(x)] = '\0'; _p; })
	if (opt->flag&(0x01ULL<<MM_RG)) {
		if (opt->rg_line == NULL && opt->rg_id == NULL) {
			opt->rg_line = _dup("@RG\tID:1\tSM:default"); opt->rg_id = _dup("1");
		}
	}
	#undef _dup

	if (!(opt->flag&MM_AVA) && (opt->flag&MM_COMP)) _fprintf(_fp, "[W::%s] `-A' flag is only effective in all-versus-all mode. ignored.\n", __func__), opt->flag &= ~MM_COMP;
	return ret;
}

/* end of map.c, options */

/* index.c */

/**
 * @struct mm_idx_seq_t
 * @brief reference-side sequence container
 */
typedef struct {
	uint32_t l_seq, rid, l_name, circular;		/* lengths, id and flag */
	char *name;									/* pointers */
	uint8_t *seq;
} mm_idx_seq_t;
_static_assert(sizeof(mm_idx_seq_t) == 32);
typedef struct { size_t n, m; mm_idx_seq_t *a; } mm_idx_seq_v;

/**
 * @struct mm_idx_bucket_t
 * @brief first-stage data container of double hash table
 */
typedef struct {
	kh_t *h;						/* hash table indexing _p_ and minimizers appearing once */
	uint64_t n;						/* size of the _p_ array */
	uint64_t *p;					/* position array for minimizers appearing >1 times */
	mm128_v a;						/* (minimizer, position) array, for index construction */
} mm_idx_bucket_t;

/**
 * @struct mm_idx_t
 * @brief root context container
 */
typedef struct {
	uint64_t mask;					/* must be (1<<b) - 1 */
	mm_idx_bucket_t *bkt;			/* 2nd stage hash table */
	mm_idx_seq_v s;					/* sequence array */
	uint8_t b, w, k, circular;		/* bucket size (in bits), window and k-mer size, circular flag */
	uint32_t base_rid;				/* base sequence id (for all-versus-all) */
	mm128_t mem;					/* sequence buckets */
} mm_idx_t;

/**
 * @fn mm_idx_init
 */
static _force_inline
mm_idx_t *mm_idx_init(
	uint32_t w, uint32_t k, uint32_t b,
	uint32_t base_rid,
	uint32_t circular)
{
	b = MIN2(k*2, b);				/* clip bucket size */
	mm_idx_t *mi = (mm_idx_t*)calloc(1, sizeof(mm_idx_t));
	*mi = (mm_idx_t){
		.mask = (1<<b) - 1,
		.bkt = (mm_idx_bucket_t*)calloc(1<<b, sizeof(mm_idx_bucket_t)),
		.b = b,
		.w = w<1? 1 : w,
		.k = k,
		.circular = circular,
		.base_rid = base_rid
	};
	return(mi);
}

/**
 * @fn mm_idx_destroy
 */
static _force_inline
void mm_idx_destroy(mm_idx_t *mi)
{
	if (mi == 0) { return; }

	/* buckets */
	for (uint64_t i = 0; i < 1ULL<<mi->b; ++i) {
		free(mi->bkt[i].p);
		free(mi->bkt[i].a.a);
		kh_destroy((kh_t*)mi->bkt[i].h);
	}
	free(mi->bkt);

	/* sequence containers */
	for (uint64_t i = 0; i < mi->mem.n; ++i) {
		free((void *)mi->mem.a[i].u64[1]);
	}
	free(mi->mem.a);

	/* sequence array */
	free(mi->s.a);
	free(mi);
	return;
}

/**
 * @fn mm_idx_get
 * @brief retrieve element from hash table (hotspot)
 */
static _force_inline
v2u32_t const *mm_idx_get(
	mm_idx_t const *mi,
	uint64_t minier,
	uint32_t restrict *n)
{
	mm_idx_bucket_t *b = &mi->bkt[minier & mi->mask];
	kh_t *h = (kh_t*)b->h;
	uint64_t const *p;

	if (h == NULL || (p = kh_get_ptr(h, minier>>mi->b)) == NULL) {
		*n = 0;
		return(NULL);
	}
	if ((int64_t)*p >= 0) {
		*n = 1;
		return((v2u32_t const *)p);
	} else {
		*n = (uint32_t)*p;
		return((v2u32_t const *)&b->p[(*p>>32) & 0x7fffffff]);
	}
}

/**
 * @fn mm_idx_cal_max_occ
 * @brief calculate occurrence threshold from frequency
 * (note: redundancy of array construction among multiple calls should be removed)
 */
static _force_inline
uint32_t mm_idx_cal_max_occ(
	mm_idx_t const *mi,
	double f)
{
	uint64_t n = 0;
	uint32_t thres;

	set_info(0, "[mm_idx_cal_max_occ] calculate occurrence thresholds");
	if (f <= 0.0) { return(UINT32_MAX); }

	/* calc size of occurrence table */
	for (uint64_t i = (n = 0); i < 1ULL<<mi->b; ++i) {
		if (mi->bkt[i].h) {
			n += kh_cnt((kh_t*)mi->bkt[i].h);
		}
	}

	/* build occurrence table */
	uint32_t *a = (uint32_t*)malloc(n * sizeof(uint32_t));
	for (uint64_t i = (n = 0); i < 1ULL<<mi->b; ++i) {
		kh_t *h = (kh_t*)mi->bkt[i].h;
		if (h == 0) { continue; }
		for (uint64_t k = 0; k < kh_size(h); ++k) {
			if (!kh_exist(h, k)) { continue; }
			a[n++] = ((int64_t)kh_val(h, k))>=0? 1 : (uint32_t)kh_val(h, k);
		}
	}

	/* calc thresh */
	thres = ks_ksmall_uint32_t(n, a, (uint32_t)((1.0 - f) * n)) + 1;
	free(a);
	return(thres);
}

/******************
 * Generate index *
 ******************/

/**
 * @struct mm_idx_pipeline_t
 * @brief multithreaded index construction pipeline context container
 */
typedef struct {
	uint32_t icnt, ocnt;
	bseq_file_t *fp;
	mm_idx_t *mi;
	kvec_t(mm128_t) hq;
} mm_idx_pipeline_t;

/**
 * @struct mm_idx_step_t
 */
typedef struct {
    uint32_t id, base_rid, n_seq;
	bseq_t const *seq;		/* const!!! */
	void *base;
	uint64_t size;
	mm128_v a;
} mm_idx_step_t;

/**
 * @fn mm_idx_source
 * @brief sequence reader (source) of the index construction pipeline
 */
static
void *mm_idx_source(uint32_t tid, void *arg)
{
	set_info(tid, "[mm_idx_source] fetch sequence block");
	mm_idx_pipeline_t *q = (mm_idx_pipeline_t*)arg;
	mm_idx_step_t *s = (mm_idx_step_t*)calloc(1, sizeof(mm_idx_step_t));

	/* fetch sequence */
	uint64_t size;
	void *base;
	s->seq = bseq_read(q->fp, &s->n_seq, &base, &size);
	if (s->seq == NULL) {
		free(s); s = NULL;
		return NULL;
	}

	/* assign block id */
	s->id = q->icnt++;

	/* update base_rid and seq array (for all-versus-all) */
	if (q->mi->base_rid == UINT32_MAX) {
		q->mi->base_rid = atoi(s->seq[0].name);		/* assume first seq name is base_rid */
	}
	s->base_rid = q->mi->base_rid + q->mi->s.n;

	/* register fetched block */
	kv_push(mm128_t, q->mi->mem, (mm128_t){ .u64 = { size, base }});

	/* copy sequence pointers */
	if (q->mi->s.n + s->n_seq > q->mi->s.m) {
		q->mi->s.m = MAX2(256, 2*q->mi->s.m);
		q->mi->s.a = realloc(q->mi->s.a, sizeof(mm_idx_seq_t) * q->mi->s.m);
	}
	bseq_t const *src = s->seq;
	mm_idx_seq_t *dst = &q->mi->s.a[q->mi->s.n];
	for (uint64_t i = 0; i < s->n_seq; ++i) {
		dst[i] = (mm_idx_seq_t){
			.seq = src[i].seq,   .l_seq = src[i].l_seq,
			.name = src[i].name, .l_name = src[i].l_name,
			.rid = s->base_rid + i,
			.circular = q->mi->circular
		};
	}
	q->mi->s.n += s->n_seq;
	return(s);		/* passed to the minimizer calculation stage */
}

/**
 * @fn mm_idx_worker
 * @brief calculate minimizer
 */
static
void *mm_idx_worker(uint32_t tid, void *arg, void *item)
{
	mm_idx_pipeline_t *q = (mm_idx_pipeline_t*)arg;
	mm_idx_step_t *s = (mm_idx_step_t*)item;

	char buf[128], *p = buf;
	p += _pstr(p, "[mm_idx_worker] bin id "); p += _pnum(uint32_t, p, s->base_rid); p += _pstr(p, ":"); p += _pnum(uint32_t, p, s->base_rid + s->n_seq - 1); *p = '\0';
	set_info(tid, buf);
	for (uint64_t i = 0; i < s->n_seq; ++i) {
		mm_sketch(s->seq[i].seq, s->seq[i].l_seq, q->mi->w, q->mi->k, s->base_rid + i, &s->a);
	}
	return(s);
}

/**
 * @fn mm_idx_drain_intl
 */
static _force_inline
void mm_idx_drain_intl(mm_idx_pipeline_t *q, mm_idx_step_t *s)
{
	uint64_t mask = q->mi->mask;
	for (uint64_t i = 0; i < s->a.n; ++i) {
		mm128_v *p = &q->mi->bkt[s->a.a[i].u64[0]&mask].a;
		kv_push(mm128_t, *p, s->a.a[i]);
	}
	free((void*)s->seq);
	free(s->a.a);
	free(s);
	return;
}

/**
 * @fn mm_idx_drain
 */
static
void mm_idx_drain(uint32_t tid, void *arg, void *item)
{
	set_info(tid, "[mm_idx_drain] dump minimizers to pool");
	mm_idx_pipeline_t *q = (mm_idx_pipeline_t*)arg;
	mm_idx_step_t *s = (mm_idx_step_t*)item;

	#if STRICT_STREAM_ORDERING != 0
		/* sorted pipeline (for debugging) */
		kv_hq_push(mm128_t, incq_comp, q->hq, ((mm128_t){.u64 = {s->id, (uintptr_t)s}}));
		while (q->hq.n > 1 && q->hq.a[1].u64[0] == q->ocnt) {
			q->ocnt++;
			s = (mm_idx_step_t*)kv_hq_pop(mm128_t, incq_comp, q->hq).u64[1];
			mm_idx_drain_intl(q, s);
		}
	#else
		/* unsorted pipeline (this may change the results of seed chaining) */
		mm_idx_drain_intl(q, s);
	#endif
	return;
}

/**
 * @struct mm_idx_post_t
 * @brief bucket sorter context
 */
typedef struct {
	mm_idx_t *mi;
	uint32_t from, to;
} mm_idx_post_t;

/**
 * @fn mm_idx_post
 * @brief bucket sorter
 */
static
void *mm_idx_post(uint32_t tid, void *arg, void *item)
{
	set_info(tid, "[mm_idx_post] indexing postprocess");
	mm_idx_post_t *q = (mm_idx_post_t*)item;
	mm_idx_t *mi = q->mi;

	for (uint64_t i = q->from; i < q->to; ++i) {
		mm_idx_bucket_t *b = &mi->bkt[i];
		if (b->a.n == 0) { continue; }

		/* sort by minimizer */
		radix_sort_128x(b->a.a, b->a.a + b->a.n);

		/* count keys and preallocate buffer */
		uint64_t n_keys = 0; b->n = 0;
		for (uint64_t j = 1, n = 1; j <= b->a.n; ++j, ++n) {
			if (j != b->a.n && b->a.a[j].u64[0] == b->a.a[j-1].u64[0]) { continue; }
			b->n += (n > 1)? n : 0;
			n_keys++;
			n = 0;
		}
		kh_t *h = kh_init(n_keys / KH_THRESH);
		b->p = (uint64_t*)malloc(sizeof(uint64_t) * b->n);

		/* create the (2nd-stage) hash table for the bucket */
		for (uint64_t j = 1, n = 1, sp = 0; j <= b->a.n; ++j, ++n) {
			if (j != b->a.n && b->a.a[j].u64[0] == b->a.a[j-1].u64[0]) { continue; }

			mm128_t *p = &b->a.a[j-n];
			uint64_t key = p->u64[0]>>mi->b, val = p->u64[1];
			if (n != 1) {
				b->p[sp++] = val;
				val = (sp-1)<<32 | n | 0x01ULL<<63;	// k = 0
				while (n > 1) {
					b->p[sp++] = b->a.a[j - --n].u64[1];
				}
			}
			kh_put(h, key, val); n = 0;
		}
		b->h = h;

		/* deallocate and clear b->a */
		free(b->a.a); b->a.a = 0;
		b->a.n = b->a.m = 0;
	}
	return(NULL);
}

/**
 * @fn mm_idx_gen
 * @brief root function of the index construction pipeline
 */
static _force_inline
mm_idx_t *mm_idx_gen(mm_mapopt_t const *opt, bseq_file_t *fp)
{
	mm_idx_pipeline_t pl = {0}, **p;

	set_info(0, "[mm_idx_gen] initialize index object");

	/* init pipeline context */
	pl.icnt = pl.ocnt = 0;
	pl.fp = fp;
	if (pl.fp == NULL) { return NULL };		/* fp must be instanciated */

	/* initialize index object */
	pl.mi = mm_idx_init(opt->w, opt->k, opt->b, opt->base_rid, (opt->flag&MM_CIRCULAR) != 0);
	kv_hq_init(pl.hq);

	/* create thread contexts */
	p = (mm_idx_pipeline_t**)calloc(opt->nth, sizeof(mm_idx_pipeline_t*));
	for (uint64_t i = 0; i < opt->nth; ++i) { p[i] = &pl; }

	/* read sequence and collect minimizers */
	pt_t *pt = pt_init(opt->nth);
	pt_stream(pt, mm_idx_source, &pl, mm_idx_worker, (void**)p, mm_idx_drain, &pl);
	free(p);
	kv_hq_destroy(pl.hq);
	if (opt->verbose >= 1) {
		fprintf(stderr, "[M::%s::%.3f*%.2f] collected minimizers\n", __func__, realtime() - mm_realtime0, cputime() / (realtime() - mm_realtime0));
	}

	/* sort minimizers */
	mm_idx_post_t *q = (mm_idx_post_t*)calloc(opt->nth, sizeof(mm_idx_post_t));
	mm_idx_post_t **qq = (mm_idx_post_t**)calloc(opt->nth, sizeof(mm_idx_post_t*));
	for (uint64_t i = 0; i < opt->nth; ++i) {
		q[i].mi = pl.mi;
		q[i].from = (1ULL<<pl.mi->b)*i/opt->nth;
		q[i].to = (1ULL<<pl.mi->b)*(i+1)/opt->nth;
		qq[i] = &q[i];
	}
	pt_parallel(pt, mm_idx_post, NULL, (void**)qq);
	pt_destroy(pt);

	free(q);
	free(qq);
	if (opt->verbose >= 1) {
		fprintf(stderr, "[M::%s::%.3f*%.2f] sorted minimizers\n", __func__, realtime() - mm_realtime0, cputime() / (realtime() - mm_realtime0));
	}
	return(pl.mi);
}

#if 0
/**
 * @fn mm_idx_cmp
 * @brief compare two index objects (for debugging)
 */
static _force_inline
void mm_idx_cmp(mm_mapopt_t const *opt, mm_idx_t const *m1, mm_idx_t const *m2)
{
	for (uint64_t i = 0; i < 1ULL<<opt->b; ++i) {
		mm_idx_bucket_t *bkt1 = &m1->bkt[i], *bkt2 = &m2->bkt[i];
		if (bkt1 == NULL || bkt2 == NULL) {
			if (bkt1 == NULL && bkt2 == NULL) continue;
			if (bkt1) fprintf(stderr, "i(%lu), bkt1 is instanciated but bkt2 is not\n", i);
			if (bkt2) fprintf(stderr, "i(%lu), bkt2 is instanciated but bkt1 is not\n", i);
			continue;
		}

		if (bkt1->n != bkt2->n) fprintf(stderr, "i(%lu), array size differs(%lu, %lu)\n", i, bkt1->n, bkt2->n);
		for (uint64_t j = 0; j < MIN2(bkt1->n, bkt2->n); ++j) {
			if (bkt1->p[j] != bkt2->p[j]) fprintf(stderr, "i(%lu), array differs at j(%lu), (%lu, %lu)\n", i, j, bkt1->p[j], bkt2->p[j]);
		}

		kh_t *h1 = bkt1->h, *h2 = bkt2->h;
		if (h1 == NULL || h2 == NULL) {
			if (h1 == NULL && h2 == NULL) continue;
			if (h1) fprintf(stderr, "i(%lu), h1 is instanciated but h2 is not\n", i);
			if (h2) fprintf(stderr, "i(%lu), h2 is instanciated but h1 is not\n", i);
			continue;
		}
		if (h1->mask != h2->mask) fprintf(stderr, "i(%lu), hash size differs(%u, %u)\n", i, h1->mask, h2->mask);
		if (h1->max != h2->max) fprintf(stderr, "i(%lu), hash max differs(%u, %u)\n", i, h1->max, h2->max);
		if (h1->cnt != h2->cnt) fprintf(stderr, "i(%lu), hash cnt differs(%u, %u)\n", i, h1->cnt, h2->cnt);
		if (h1->ub != h2->ub) fprintf(stderr, "i(%lu), hash ub differs(%u, %u)\n", i, h1->ub, h2->ub);
		for (uint64_t j = 0; j < MIN2(h1->mask, h2->mask)+1; ++j) {
			if (h1->a[j].u64[0] != h2->a[j].u64[0]) fprintf(stderr, "i(%lu), hash key differs at j(%lu), (%lu, %lu)\n", i, j, h1->a[j].u64[0], h2->a[j].u64[0]);
			if (h1->a[j].u64[1] != h2->a[j].u64[1]) fprintf(stderr, "i(%lu), hash val differs at j(%lu), (%lu, %lu)\n", i, j, h1->a[j].u64[1], h2->a[j].u64[1]);
		}
	}
}
#endif

/*************
 * index I/O *
 *************/

#define MM_IDX_MAGIC "MAI\7"		/* minialign index version 7 */

/**
 * @struct mm_idx_hdr_s
 */
typedef struct mm_idx_hdr_s {
	uint8_t b, w, k, circular;
	uint32_t base_rid;
	uint64_t n_seq, size;
} mm_idx_hdr_t;

/**
 * @fn mm_idx_dump
 * @brief dump index to fp
 */
static _force_inline
void mm_idx_dump(FILE *fp, mm_idx_t const *mi, uint32_t nth)
{
	set_info(0, "[mm_idx_dump] dump index to file (main thread)");

	mm_idx_hdr_t hdr = {
		.b = mi->b, .w = mi->w, .k = mi->k,
		.circular = mi->circular,
		.base_rid = mi->base_rid,
		.n_seq = mi->s.n,
		.size = 0
	};

	/* create compresser threads */
	pg_t *pg = pg_init(fp, nth);

	/* calculate sequence block size */
	for (uint64_t i = 0; i < mi->mem.n; ++i) {
		hdr.size += mi->mem.a[i].u64[0];
	}

	/* dump header */
	pgwrite(pg, MM_IDX_MAGIC, strlen(MM_IDX_MAGIC));
	pgwrite(pg, &hdr, sizeof(mm_idx_hdr_t));

	/* dump buckets */
	for (uint64_t i = 0; i < 1ULL<<mi->b; ++i) {
		mm_idx_bucket_t *b = &mi->bkt[i];
		pgwrite(pg, &b->n, sizeof(uint32_t) * 1);			/* value table size */
		pgwrite(pg, b->p, sizeof(uint64_t) * b->n);			/* value table content */
		kh_dump((kh_t*)b->h, pg, (khwrite_t)pgwrite);		/* 2nd-stage hash table */
	}

	/* dump sequence contents */
	for (uint64_t i = 0; i < mi->mem.n; ++i) {
		pgwrite(pg, (void *)mi->mem.a[i].u64[1], sizeof(char) * mi->mem.a[i].u64[0]);
	}

	/* dump sequence pointer arrays; first convert pointers to offsets */
	for (uint64_t i = 0, j = 0, s = 0; i < mi->s.n; ++i) {
		/* calculate offset from head */
		if ((uintptr_t)mi->s.a[i].seq < (uintptr_t)mi->base.a[j]
		|| (uintptr_t)mi->s.a[i].seq >= (uintptr_t)mi->base.a[j] + (ptrdiff_t)mi->size.a[j]) {
			s += mi->size.a[j++];
		}

		/* convert pointer to an offset from head */
		mi->s.a[i].name -= (ptrdiff_t)mi->base.a[j]; mi->s.a[i].name += (ptrdiff_t)s;
		mi->s.a[i].seq -= (ptrdiff_t)mi->base.a[j];  mi->s.a[i].seq += (ptrdiff_t)s;
	}
	pgwrite(pg, mi->s.a, sizeof(mm_idx_seq_t) * mi->s.n);

	/* restore pointers */
	for (uint64_t i = 0, j = 0, s = 0; i < mi->s.n; ++i) {
		mi->s.a[i].name -= (ptrdiff_t)s; mi->s.a[i].name += (ptrdiff_t)mi->base.a[j];
		mi->s.a[i].seq -= (ptrdiff_t)s;  mi->s.a[i].seq += (ptrdiff_t)mi->base.a[j];
		if ((uintptr_t)mi->s.a[i].name > s + mi->size.a[j]) {
			s += mi->size.a[j++];
		}
	}
	pg_destroy(pg);
	return;
}

/**
 * @fn mm_idx_load
 * @brief create index object from file stream
 */
static _force_inline
mm_idx_t *mm_idx_load(FILE *fp, uint32_t nth)
{
	set_info(0, "[mm_idx_load] load index from file (main thread)");

	mm_idx_t *mi = NULL;
	pg_t *pg = pg_init(fp, nth);

	/* read magic */
	char magic[4];
	if (pgread(pg, magic, strlen(MM_IDX_MAGIC)) != strlen(MM_IDX_MAGIC)
	 || strncmp(magic, MM_IDX_MAGIC, strlen(MM_IDX_MAGIC)) != 0) {
		goto _mm_idx_load_fail;
	}

	/* read header */
	mm_idx_hdr_t hdr;
	if (pgread(pg, &hdr, sizeof(mm_idx_hdr_t)) != sizeof(mm_idx_hdr_t)) {
		goto _mm_idx_load_fail;
	}

	/* instanciate index object */
	mi = mm_idx_init(hdr.w, hdr.k, hdr.b, hdr.base_rid, hdr.circular);

	/* load hash tables */
	for (uint64_t i = 0; i < 1ULL<<mi->b; ++i) {
		mm_idx_bucket_t *b = &mi->bkt[i];

		/* read value table size */
		if (pgread(pg, &b->n, sizeof(uint32_t) * 1) != sizeof(uint32_t) * 1) {
			goto _mm_idx_load_fail;
		}

		/* read value table content */
		b->p = (uint64_t*)malloc(b->n * sizeof(uint64_t));
		if (pgread(pg, b->p, sizeof(uint64_t) * b->n) != sizeof(uint64_t) * (size_t)b->n) {
			goto _mm_idx_load_fail;
		}

		/* read hash table */
		b->h = kh_load(pg, (khread_t)pgread);
	}

	/* load sequences */
	mm128_t const mem = {
		u64 = {
			[0] = hdr.size,
			[1] = malloc(sizeof(char) * hdr.size)
		}
	};
	kv_push(mm128_t, mi->mem, mem);
	#if 0
	uint64_t const chunk_size = 1024 * 1024 * 1024;		/* 1G to fit in signed int */
	for (uint64_t b = 0; b < mi->size.a[0]; b += chunk_size) {
		uint64_t size = MIN2(chunk_size, mi->size.a[0] - b);
		if (pgread(pg, mi->base.a[0] + b, sizeof(char) * size) != sizeof(char) * size) goto _mm_idx_load_fail;
	}
	#else
	if (pgread(pg, (void *)mem.u64[1], sizeof(char) * hdr.size) != sizeof(char) * hdr.size) {
		goto _mm_idx_load_fail;
	}
	#endif

	/* load sequence pointer array */
	mi->s.n = hdr.n_seq;
	mi->s.a = malloc(sizeof(mm_idx_seq_t) * mi->s.n);
	if (pgread(pg, mi->s.a, sizeof(mm_idx_seq_t) * mi->s.n) != sizeof(mm_idx_seq_t) * mi->s.n) {
		goto _mm_idx_load_fail;
	}

	/* convert offsets to pointers */
	for (uint64_t i = 0; i < mi->s.n; ++i) {
		mi->s.a[i].name += (ptrdiff_t)mem.u64[1];
		mi->s.a[i].seq += (ptrdiff_t)mem.u64[1];
	}
	pg_destroy(pg);
	return(mi);
_mm_idx_load_fail:
	pg_destroy(pg);
	mm_idx_destroy(mi);
	return(NULL);
}

/* end of index.c */

/* map.c */

/* forward declaration of mm_align_t */
typedef struct mm_align_s mm_align_t;

/**
 * @struct mm_printer_t
 * @brief alignment result (record) printer interface
 */
typedef struct {
	void (*header)(mm_align_t*);
	void (*unmapped)(mm_align_t*, bseq_t const *);
	void (*mapped)(mm_align_t*, bseq_t const *, uint64_t, mm128_t const *);	/* nreg contains #regs in lower 32bit, #uniq in higher 32bit */
	void (*footer)(mm_align_t*);
} mm_printer_t;

/**
 * @struct mm_align_s
 * @brief alignment pipeline context
 */
struct mm_align_s {
	uint8_t *base, *tail, *p;
	uint8_t conv[40];				/* binary -> string conv table */
	mm_idx_t const *mi;
	mm_mapopt_t const *opt;
	uint64_t *occ;
	uint32_t n_occ;
	uint32_t icnt, ocnt, base_qid;
	bseq_file_t *fp;
	kvec_t(mm128_t) hq;
	mm_printer_t printer;
	gaba_t *gaba;
	void **t;						/* mm_tbuf_t* array */
	pt_t *pt;
};

/**
 * @struct mm_align_step_t
 * @brief batch object
 */
typedef struct {
	/* query sequences */
	uint32_t id, base_qid, n_seq;
	bseq_t const *seq;				/* const!!! */
	void *base;						/* memory block pointer */
	uint64_t size;					/* memory block size */
	/* results */
	lmm_t *lmm;						/* alignment result container */
	mm128_v reg;					/* alignment result array */
} mm_align_step_t;

/**
 * @struct mm_tbuf_s
 * @brief per-thread buffer (working context)
 */
typedef struct mm_tbuf_s {
	mm_align_t const *b;			/* alignment constants */
	gaba_section_t qf, qr, t;		/* query and tail sections */
	mm128_v resc;					/* also used as query minimizer vector */
	mm128_v coef;					/* Hough transform coefficient */
	v2u32_v intv;					/* intervals on sorted coef */
	kh_t *pos;						/* alignment dedup hash */
	gaba_dp_t *dp;					/* alignment work */
} mm_tbuf_t;

/**
 * @macro _s, _m
 * @brief extract sign, calc inv
 */
#define _s(x)		( (x)<0?-1:1)
#define _m(x)		( (((int32_t)(x))>>31)^(x) )

/**
 * @fn mm_expand
 * @brief expand minimizer to coef array
 */
static _force_inline
void mm_expand(
	uint32_t const n, v2u32_t const *r,			/* source array */
	uint32_t const qid,							/* qid */
	int32_t const qs,							/* query position */
	uint32_t const org, uint32_t const thresh,	/* id filter base and threshold (all-versus-all) */
	mm128_v restrict *coef)						/* dst array */
{
	int32_t const ofs = 0x40000000;
	if (n == 0) { return; }

	/* expand array if needed */
	kv_reserve(mm128_t, *coef, coef->n + n);

	/* iterate over all the collected minimizers */
	for (uint64_t i = 0; i < n; ++i) {
		if (org + r[i].x[1] - qid < thresh) {
			continue;							/* skip if seed is in the lower triangle (all-versus-all) */
		}

		int32_t rs = (int32_t)r[i].x[0];		/* reference pos */
		int32_t _qs = (rs>>31) ^ qs;			/* encode pos */
		int32_t _rs = (rs>>31) ^ rs;
		coef->a[coef->n++] = (mm128_t){
			.u32 = {
				[0] = ofs + _rs - (_qs>>1),		/* coef */
				[1] = r[i].x[1],				/* rid */
				[2] = _rs, [3] = _qs			/* encoded ref and query pos */
			}
		};
		// mm128_t *p = &coef->a[coef->n++];
		// p->u32[0] = ofs + _rs - (_qs>>1); p->u32[1] = r[i].x[1]; p->u32[2] = _rs; p->u32[3] = _qs;
	}
	return;
}

/**
 * @fn mm_collect
 * @brief collect minimizers for the query seq
 * (note: branch misprediction penalty and memory access pattern should be alleviated)
 */
static _force_inline
void mm_collect(
	mm_idx_t const *mi,
	uint32_t const l_seq, uint8_t const *seq,	/* query seq */
	uint32_t const qid,
	uint32_t const max_occ,
	uint32_t const resc_occ,
	uint32_t const org, uint32_t const thresh,	/* id filter base and threshold */
	mm128_v restrict *mini,						/* dst minimizer array */
	mm128_v restrict *coef)						/* saved minimizer array */
{
	uint64_t n_resc = 0;
	mini->n = coef->n = 0;
	mm_sketch(seq, l_seq, mi->w, mi->k, 0, mini);

	for (uint64_t i = 0; i < mini->n; ++i) {		
		/* get minimizer at current pos */
		uint32_t n;
		v2u32_t const *r = mm_idx_get(mi, mini->a[i].u64[0], &n);
		if (n > max_occ) { continue; }			/* skip if exceeds repetitive threshold */

		int32_t qs = (int32_t)mini->a[i].u32[2];
		if (n > resc_occ) {						/* save if less than max but exceeds current threshold */
			// mm128_t *q = &mini->a[n_resc++];
			// q->u32[0] = qs; q->u32[1] = n; q->u64[1] = (uintptr_t)r;
			mini->a[n_resc++] = (mm128_t){
				.u32[0] = qs,
				.u32[1] = n,
				.u64[1] = (uintptr_t)r
			};
			continue;
		}
		mm_expand(n, r, qid, qs, org, thresh, coef);
	}
	mini->n = n_resc;							/* write back rescued array */
	return;
}

/**
 * @fn mm_chain
 * @brief calculate chain for the collect coef
 */
static _force_inline
void mm_chain(
	uint64_t const l_coef, mm128_t restrict *coef,/* input array (will be modified) */
	uint32_t const llim, uint32_t const hlim,	/* chainable window size */
	uint32_t const min,							/* minimum chain length */
	v2u32_v restrict *intv)						/* dst array */
{
	int32_t const ofs = 0x40000000;
	uint32_t const chained = 0x80000000, mask = 0x7fffffff;
	for (uint64_t i = intv->n = 0, j, k, n; i < l_coef; i = MIN2(j, k)) {
		uint32_t rid = coef[i].u32[1];
		int32_t rs = coef[i].u32[2], qs = coef[i].u32[3], re = rs, qe = qs;
		int32_t l, h, lub = coef[i].u32[0] + llim, hub = rs - (qs<<1) + ofs, hlb = hub - hlim;
		uint32_t len = 0;
		for (j = i+1, k = UINT64_MAX, n = i; j < l_coef && (l = (int32_t)coef[j].u32[0]) < lub; j++) {
			if ((int32_t)coef[j].u32[2] < 0) continue;
			re = coef[j].u32[2], qe = coef[j].u32[3];	/* tagged seeds are skipped, no need to mask */
			if (rid != coef[j].u32[1] || (qs^qe)&chained || (h = ofs + re - (qe<<1)) < hlb || h > hub) { k = MIN2(j, k); continue; }	// out of range, skip
			lub = l + llim; hub = h; hlb = h - hlim;
			coef[j].u32[2] |= chained; n = j;
		}
		re = coef[n].u32[2] & mask; qe = coef[n].u32[3]; qs = _m(qs); qe = _m(qe);
		len = re-rs+_s(qe-qs)*(qe-qs);
		if (len < min) continue;
		v2u32_t *p;
		kv_pushp(v2u32_t, *intv, &p);
		p->x[0] = (uint32_t)ofs - len; p->x[1] = i;
	}
	return;
}

/**
 * @fn mm_short_chain
 */
static _force_inline
uint64_t mm_short_chain(
	uint64_t const l_coef, mm128_t const *coef,
	uint32_t const llim, uint32_t const hlim,
	uint32_t const rid,
	uint32_t const eidx)
{
	int32_t const ofs = 0x40000000;
	uint32_t const chained = 0x80000000, mask = 0x7fffffff;
	int32_t rs = coef->u32[2] & mask, qs = coef->u32[3], re = rs, qe = qs;
	int32_t l, h, lub = coef->u32[0] + llim, hub = rs - (qs<<1) + ofs, hlb = hub - hlim;
	uint32_t len = 0;
	if (rid != coef->u32[1]) { return(1); }
	rid = coef->u32[1];
	uint64_t j, k;
	for (j = 1, k = UINT64_MAX; j < l_coef && (l = (int32_t)coef[j].u32[0]) < lub; j++) {
		re = coef[j].u32[2] & mask, qe = coef[j].u32[3];
		if (rid != coef[j].u32[1] || (qs^qe)&chained || (h = ofs + re - (qe<<1)) < hlb || h > hub) {
			k = MIN2(j, k);
			continue;
		}
		lub = l + llim; hub = h; hlb = h - hlim;	// n = j;
		if (++len > eidx) { break; }
	}
	return MIN2(j, k);
}

/**
 * @fn mm_rescue
 */
static _force_inline
uint64_t mm_rescue(
	mm_idx_seq_t const *ref,
	uint64_t const l_coef, mm128_t const *coef,
	mm128_t const *r,
	uint32_t const llim, uint32_t const hlim,
	uint32_t const elim, uint32_t const blim,
	uint32_t const eidx)
{
	int32_t const ofs = 0x40000000, mask = 0x7fffffff;
	int32_t re = r->u32[2], qe = r->u32[3], l, h;
	int32_t lt = ofs + re - (qe>>1), ht = ofs + re - (qe<<1), lb = lt - blim, le = lt + elim, hb = ht + blim, he = ht - elim, lub = lt + llim;
	for (uint64_t i = 0; i < l_coef && (int32_t)coef[i].u32[0] < lb; ++i) {}
	for (uint64_t i = 0; i < l_coef && (l = (int32_t)coef[i].u32[0]) < lub; ++i) {
		uint32_t const rs = coef[i].u32[2] & mask, qs = coef[i].u32[3];
		if ((h = ofs + rs - (qs<<1)) > hb || (l < le && h > he && ((l > lt) ^ (h < ht)))) {
			continue;
		}
		return(mm_short_chain(l_coef - i, coef + i, llim, hlim, ref->rid, eidx));
	}
	return(1);
}

/**
 * @fn mm_extend_core
 */
static _force_inline
gaba_fill_t const *mm_extend_core(
	gaba_dp_t restrict *dp,
	gaba_section_t const *r,
	uint32_t const rpos,
	gaba_section_t const *q,
	uint32_t const qpos,
	gaba_section_t const *rt,
	gaba_section_t const *qt)
{
	/* fill root */
	gaba_fill_t const *f = gaba_dp_fill_root(dp, rb, rpos, qb, qpos);
	if (_unlikely(f == NULL)) { goto _mm_extend_core_abort; }

	gaba_fill_t const *m = f;					/* max */
	uint32_t flag = GABA_STATUS_TERM;
	do {
		/* update section if reached tail */
		if (f->status & GABA_STATUS_UPDATE_A) { r = rt; }
		if (f->status & GABA_STATUS_UPDATE_B) { q = qt; }

		/* update flag for tail detection */
		flag |= f->status & (GABA_STATUS_UPDATE_A | GABA_STATUS_UPDATE_B);

		/* fill the next section */
		if (_unlikely((f = gaba_dp_fill(dp, f, r, q)) == NULL)) {
			goto _mm_extend_core_abort;
		}
		m = (f->max > m->max)? f : m;
	} while (!(flag & f->status));
	return(m);									/* never be null */

_mm_extend_core_abort:							/* out-of-memory in libgaba */
	oom_abort(__func__, 0);						/* dump debug print */
	return(NULL);								/* noreturn */
}

/**
 * @fn mm_extend
 */
static _force_inline
gaba_alignment_t const *mm_extend(
	mm_idx_seq_t const *ref,					/* index */
	uint32_t const l_coef, mm128_t const *coef,	/* chained seeds */
	uint32_t const k,							/* seed (k-mer) length */
	uint32_t const min,							/* minimum score threshold */
	uint32_t const sidx, uint32_t const eidx,	/* seed indices to be evaluated */
	gaba_dp_t restrict *dp,						/* extension dp context */
	gaba_section_t const *qf, gaba_section_t const *qr,	/* forward and reverse sections */
	gaba_section_t const *t,					/* tail section */
	kh_t restrict *pos,							/* dedup hash */
	lmm_t restrict *lmm)						/* dp memory arena */
{
	uint32_t const mask = 0x7fffffff;
	uint8_t const *lim = (uint8_t const*)0x800000000000;
	gaba_section_t *qu, *qd, *r, *q;

	/* construct reference-side sections */
	gaba_section_t rf = {
		.id = ref->rid<<1,
		.len = ref->l_seq,
		.base = (uint8_t const*)ref->seq
	};
	gaba_section_t rr = {
		.id = (ref->rid<<1) + 1,
		.len = ref->l_seq,
		.base = gaba_rev((uint8_t const*)ref->seq + ref->l_seq - 1, lim)
	};
	gaba_dp_flush(dp, lim, lim);

	uint64_t rid = (uint64_t)ref->rid<<32;
	gaba_alignment_t *a = NULL;
	for (uint64_t i = sidx; i < eidx && i < l_coef; ++i) {
		if (i != 0 && (int32_t)coef[i].u32[2] >= 0) {
			continue;	/* skip root seed of another chain */
		}
		gaba_stack_t const *stack = gaba_dp_save_stack(dp);
		int32_t rs = coef[i].u32[2] & mask;
		int32_t qs = coef[i].u32[3];
		if (qs < 0) {							/* reverse */
			gaba_section_t const *temp = qf; qf = qr; qr = temp;	/* swap */
			qs = (int32_t)(qf->len - _m(qs) + k - 1);
		}

		/* upward extension */
		gaba_fill_t const *ff = mm_extend_intl(
			dp,
			rr, rr->len - rs - 1,
			qr, qr->len - qs - 1,
			t, t);
		gaba_pos_pair_t p = gaba_dp_search_max(dp, f);

		/* check duplication */
		uint64_t key = rid | (uint32_t)(p.apos - (p.bpos>>1));
		if (kh_get_ptr(pos, key) != NULL) {
			return(NULL);						/* already evaluated */
		}
		kh_put(pos, key, (uintptr_t)NULL);		/* mark evaluated */

		/* downward extension from max */
		gaba_dp_flush_stack(dp, stack);
		gaba_fill_t const *fr = mm_extend_intl(
			dp,
			rf, rf->len - p.apos - 1,
			qf, qf->len - p.bpos - 1,
			t, t);

		if (m->max < min) { continue; }
		/* convert alignment to cigar */
		gaba_alignment_t const *a = gaba_dp_trace(dp, NULL, fr, GABA_TRACE_PARAMS( .lmm = lmm ));
		break;
	}
	if (a != NULL) kh_put(pos, key, (uintptr_t)a);				/* record head */
	return(a);
}

/**
 * @fn mm_extend
 * @brief extension frontend
 */
static _force_inline
gaba_alignment_t const *mm_extend(
	mm_idx_seq_t const *ref,					/* index */
	uint32_t const l_coef, mm128_t const *coef,	/* chained seeds */
	uint32_t const k,							/* seed (k-mer) length */
	uint32_t const min,							/* minimum score threshold */
	uint32_t const sidx, uint32_t const eidx,	/* seed indices to be evaluated */
	gaba_dp_t restrict *dp,						/* extension dp context */
	gaba_section_t const *qf, gaba_section_t const *qr,	/* forward and reverse sections */
	gaba_section_t const *t,					/* tail section */
	kh_t restrict *pos,							/* dedup hash */
	lmm_t restrict *lmm)						/* dp memory arena */
{
	uint32_t const mask = 0x7fffffff;
	uint8_t const *lim = (uint8_t const*)0x800000000000;
	gaba_section_t *qu, *qd, *r, *q;

	/* construct reference-side sections */
	gaba_section_t rf = {
		.id = ref->rid<<1,
		.len = ref->l_seq,
		.base = (uint8_t const*)ref->seq
	};
	gaba_section_t rr = {
		.id = (ref->rid<<1)+1,
		.len = ref->l_seq,
		.base = gaba_rev((uint8_t const*)ref->seq+ref->l_seq-1, lim)
	};
	gaba_pos_pair_t p = {0};
	gaba_dp_flush(dp, lim, lim);

	uint64_t key = (uint64_t)ref->rid<<32;
	gaba_alignment_t *a = NULL;
	for (uint64_t i = sidx; i < eidx && i < l_coef; ++i) {
		if (i != 0 && (int32_t)coef[i].u32[2] >= 0) {
			continue;	/* skip root seed of another chain */
		}
		gaba_stack_t const *stack = gaba_dp_save_stack(dp);
		int32_t rs = coef[i].u32[2] & mask, qs = coef[i].u32[3];
		uint64_t rev = qs<0; qu = rev? qf : qr; qd = rev? qr : qf;
		qs = _m(qs); qs = rev? (int32_t)(qf->len-qs+k-1) : qs;
		// upward extension
		gaba_fill_t *f = gaba_dp_fill_root(dp, r = &rr, ref->l_seq-rs-1, q = qu, qu->len-qs-1), *m = f;
		if (f == NULL) goto _abort;
		uint32_t flag = GABA_STATUS_TERM;
		do {
			if (f->status & GABA_STATUS_UPDATE_A) r = t;
			if (f->status & GABA_STATUS_UPDATE_B) q = t;
			flag |= f->status & (GABA_STATUS_UPDATE_A | GABA_STATUS_UPDATE_B);
			if ((f = gaba_dp_fill(dp, f, r, q)) == NULL) goto _abort;
			m = (f->max > m->max)? f : m;
		} while (!(flag & f->status));
		// find max
		p = gaba_dp_search_max(dp, m);
		// check duplicate
		key |= (uint32_t)(p.apos - (p.bpos>>1));
		if (kh_get_ptr(pos, key) != NULL) return 0;	// already evaluated
		kh_put(pos, key, (uintptr_t)NULL);	// mark evaluated
		// downward extension from max
		gaba_dp_flush_stack(dp, stack);
		if ((m = f = gaba_dp_fill_root(dp, r = &rf, ref->l_seq-p.apos-1, q = qd, qd->len-p.bpos-1)) == NULL) goto _abort;
		flag = GABA_STATUS_TERM;
		do {
			if (f->status & GABA_STATUS_UPDATE_A) r = t;
			if (f->status & GABA_STATUS_UPDATE_B) q = t;
			flag |= f->status & (GABA_STATUS_UPDATE_A | GABA_STATUS_UPDATE_B);
			if ((f = gaba_dp_fill(dp, f, r, q)) == NULL) goto _abort;
			m = (f->max > m->max)? f : m;
		} while (!(flag & f->status));
		if (m->max < min) { key &= 0xffffffff00000000; continue; }
		// convert alignment to cigar
		a = gaba_dp_trace(dp, NULL, m, GABA_TRACE_PARAMS( .lmm = lmm ));	// might be NULL
		break;
	}
	// record head
	if (a) kh_put(pos, key, (uintptr_t)a);
	return a;
_abort:;
	oom_abort(__func__, 0);
	return 0;
}

#define MAPQ_DEC	( 4 )
#define MAPQ_COEF	( 1<<MAPQ_DEC )
#define _clip(x)	MAX2(0, MIN2(((uint32_t)(x)), 60 * MAPQ_COEF))
#define _aln(x)		( (gaba_alignment_t const *)(x).u64[1] )

/**
 * @fn mm_prune_regs
 * @brief prune low-scoring alignments, returns #alignments
 */
static _force_inline
uint64_t mm_prune_regs(
	mm_mapopt_t const *opt,
	void restrict *lmm,
	uint32_t const n_reg, mm128_t restrict *reg)/* alignments, must be sorted */
{
	uint64_t q = opt->max_cnt? MIN2(opt->max_cnt, n_reg) : n_reg;
	uint32_t min = (uint32_t)(_aln(reg[0])->score * opt->min_ratio);
	while (_aln(reg[q-1])->score < min) { q--; }
	for (uint64_t i = q; i < n_reg; ++i) {
		lmm_free(lmm, (void*)reg[i].u64[1]);	/* destroy gaba_alignment_t objects */
	}
	return(q);
}

#if COLLECT_SUPPLEMENTARY != 0
/**
 * @fn mm_collect_supp
 * @brief collect supplementary alignments
 */
static _force_inline
uint64_t mm_collect_supp(
	uint32_t const n_reg, mm128_t restrict *reg)/* alignments, must be sorted */
{
	/* collect supplementaries */
	#define _swap_128(x, y)	{ mm128_t _tmp = reg[x]; reg[x] = reg[y]; reg[y] = _tmp; }
	uint64_t p, q;
	for (p = 1, q = n_reg; p < q; ++p) {
		uint64_t max = 0;
		for (uint64_t i = p; i < q; ++i) {
			const gaba_path_section_t *s = &_aln(reg[i])->sec[0];
			int32_t lb = s->bpos, ub = s->bpos + s->blen, span = ub - lb;

			for (uint64_t j = 0; j < p; ++j) {
				const gaba_path_section_t *t = &_aln(reg[j])->sec[0];
				
				/* update boundary */
				if (t->bpos + t->blen < ub) {
					lb = MAX2(lb, t->bpos + t->blen);
				} else {
					ub = MIN2(ub, t->bpos);
				}

				/* calculate covered length */
				if (2*(ub - lb) < span) {		/* check if covered by j */
					q--; _swap_128(i, q); i--;	/* move to tail */
					reg[q].u32[0] |= 0x100<<16;
					goto _loop_tail;
				}
			}

			/* update score */
			max = MAX2(max, ((uint64_t)(2*(ub - lb) - span)<<32) | i);
		_loop_tail:;
		}
		if (max&0xffffffff) {
			_swap_128(p, max&0xffffffff);		/* move to head, mark supplementary */
			reg[p].u32[0] |= 0x800<<16;
		}
	}
	p = MIN2(p, q);
	#undef _swap_128
	return(p);
}

/**
 * @fn mm_post_map
 * @brief mark secondary (repetitive) / supplementary flags
 */
static _force_inline
uint64_t mm_post_map(
	mm_mapopt_t const *opt,
	uint32_t const n_reg, mm128_t restrict *reg)/* alignments, must be sorted */
{
	/* collect supp */
	uint64_t p = mm_collect_supp(n_reg, reg);

	/* extract shortest repeat element */
	int32_t usc = 0, lsc = INT32_MAX, tsc = 0;
	for (uint64_t i = p; i < n_reg; ++i) {
		usc = MAX2(usc, _aln(reg[i])->score);
		lsc = MIN2(lsc, _aln(reg[i])->score);
		tsc += _aln(reg[i])->score;
	}
	lsc = (lsc==INT32_MAX)? 0 : lsc;

	/* calc mapq for primary and supplementary alignments */
	double tpc = 1.0;
	for (uint64_t i = 0; i < p; ++i) {
		uint32_t score = _aln(reg[0])->score;

		/* calc effective length */
		double elen = (double)gaba_plen(_aln(reg[i])->sec) / 2.0;

		/* estimate identity */
		double pid = 1.0 - (double)(elen * opt->m - score) / (double)(opt->m + opt->x) / elen;

		/* estimate unique length */
		double ec = 2.0 / (pid * (double)(opt->m + opt->x) - (double)opt->x);
		double ulen = ec * (score - usc), pe = 1.0 / (ulen * ulen + (double)(n_reg - p + 1));

		/* estimate mapq */
		reg[i].u32[0] |= _clip(-10.0 * MAPQ_COEF * log10(pe));
		tpc *= 1.0 - pe;
	}

	/* calc mapq for secondary (repetitive) alignments */
	double tpe = MIN2(1.0 - tpc, 1.0);
	for (uint64_t i = p; i < n_reg; ++i) {
		reg[i].u32[0] |= _clip(
			  -10.0
			* MAPQ_COEF
			* log10(1.0 - tpe * (double)(_aln(reg[i])->score - lsc + 1) / (double)tsc)
		);
	}
	return(p);		/* #non-repetitive alignments */
}
#else
/**
 * @fn mm_post_map
 */
static _force_inline
uint64_t mm_post_map(
	mm_mapopt_t const *opt,
	uint32_t const n_reg, mm128_t *reg)
{
	uint32_t i, score = _aln(reg[0])->score, min = score * opt->min_ratio;
	uint32_t ssc = (n_reg>1)? _aln(reg[1])->score : 0;
	uint32_t bsc = (n_reg>1)? _aln(reg[n_reg-1])->score : 0;
	uint32_t tsc = 0;

	double elen = (double)gaba_plen(_aln(reg[0])->sec) / 2.0;
	double pid = 1.0 - (double)(elen * opt->m - score) / (double)(opt->m + opt->x) / elen;
	double ec = 2.0 / (pid * (double)(opt->m + opt->x) - (double)opt->x);
	double ulen = ec * (score - ssc), pe = 1.0 / (ulen * ulen + (double)n_reg);

	for (i = 1; i < n_reg; ++i) tsc += _aln(reg[i])->score - bsc + 1;
	reg[0].u32[0] |= _clip(-10.0 * MAPQ_COEF * log10(pe));
	for (i = 1; i < n_reg && (score = _aln(reg[i])->score) >= min; ++i) {
		reg[i].u32[0] |=
			  (0x100<<16)
			| _clip(
				  -10.0
				* MAPQ_COEF
				* log10(1.0 - pe * (double)(score - bsc + 1) / (double)tsc)
			  );
	}
	return(1);		/* #non-repetitive alignments */
}
#endif

/**
 * @fn mm_post_ava
 * @brief all-versus-all mapq estimation
 */
static _force_inline
uint64_t mm_post_ava(
	mm_mapopt_t const *opt,
	uint32_t const n_reg, mm128_t *reg)
{
	uint32_t i, score, min = _aln(reg[0])->score * opt->min_ratio;
	for (i = 0; i < n_reg && (score = _aln(reg[i])->score) >= min; ++i) {
		/* estimate effective length */
		double elen = (double)gaba_plen(_aln(reg[i])->sec) / 2.0;
		double pid = 1.0 - (double)(elen * opt->m - score) / (double)(opt->m + opt->x) / elen;
		double ec = 2.0 / (pid * (double)(opt->m + opt->x) - (double)opt->x);
		double ulen = ec * score, pe = 1.0 / (ulen + 1);
		reg[i].u32[0] |= _clip(-10.0 * MAPQ_COEF * log10(pe)) | ((i == 0? 0 : 0x800)<<16);
	}
	return(n_reg);	/* #non-repetitive alignments */
}
#undef _clip
#undef _aln

/**
 * @fn mm_align_seq
 * @brief alignment root function
 */
static _force_inline
mm128_t const *mm_align_seq(
	mm_tbuf_t *b,
	mm_mapopt_t const *opt,
	mm_idx_t const *mi,
	uint32_t const l_seq, uint8_t const *seq,
	uint32_t const qid,
	uint32_t const n_occ, uint64_t const *occ,
	lmm_t restrict *lmm,
	uint64_t restrict *n_reg)
{
	int32_t min = opt->min;
	int32_t const ofs = 0x40000000;
	uint32_t const mask = 0x7fffffff;
	uint32_t const org = (opt->flag&(MM_AVA|MM_COMP))==MM_AVA? ofs : 0, thresh = (opt->flag&MM_AVA? 1 : 0) + org;

	mm128_v reg = { 0 };
	// prepare section info for alignment
	uint8_t tail[96];
	uint8_t const *lim = (uint8_t const*)0x800000000000;
	gaba_section_t qf, qr, mg;
	if (l_seq == 0) return NULL;

	memset(tail, 0, 96);
	qf.id = 0; qf.len = l_seq; qf.base = (uint8_t const*)seq;
	qr.id = 1; qr.len = l_seq; qr.base = gaba_rev((uint8_t const*)seq+l_seq-1, lim);
	mg.id = 4; mg.len = 32; mg.base = tail+32;
	b->coef.n = b->resc.n = b->intv.n = 0; kh_clear(b->pos);
	for (uint64_t i = 0, j = 0; reg.n == 0 && i < n_occ; ++i) {
		if (i == 0) {
			mm_collect(mi, l_seq, seq, qid, occ[n_occ-1], occ[0], org, thresh, &b->resc, &b->coef);
		} else {
			if (i == 1) radix_sort_128x(b->resc.a, b->resc.a + b->resc.n);
			for (uint64_t k = 0; k < b->coef.n; ++k) b->coef.a[k].u32[2] &= mask;
			for (; j < b->resc.n && b->resc.a[j].u32[1] <= occ[i]; ++j)
				mm_expand(b->resc.a[j].u32[1], (const v2u32_t*)b->resc.a[j].u64[1], qid, b->resc.a[j].u32[0], org, thresh, &b->coef);
		}
		radix_sort_128x(b->coef.a, b->coef.a + b->coef.n);

		mm_chain(b->coef.n, b->coef.a, opt->llim, opt->hlim, min>>2, &b->intv);
		radix_sort_64x(b->intv.a, b->intv.a + b->intv.n);
		if (b->intv.a == 0) continue;
		for (uint64_t k = 0; k < b->intv.n && ofs - (int32_t)b->intv.a[k].x[0] > min>>2; ++k) {
			gaba_alignment_t const *a = 0;
			mm128_t *t = &b->coef.a[b->coef.n], r;
			uint64_t p = b->coef.n-b->intv.a[k].x[1], q = p, l = 0, m = ofs - b->intv.a[k].x[0];
			mm_idx_seq_t *ref = &mi->s.a[(t-p)->u32[1]-mi->base_rid];
			do {
				a = mm_extend(ref, q, t-q, mi->k, min, opt->sidx, opt->eidx, b->dp, &qf, &qr, &mg, b->pos, lmm);
				if (p == q && a == 0) break;	// skip chain if first extension did not result in meaningful alignment
				r.u32[2] = (t-p)->u32[2] & mask, r.u32[3] = (t-p)->u32[3];
				if (a != 0) {
					mm128_t *s;
					kv_pushp(mm128_t, reg, &s);
					s->u32[0] = (a->sec->bid&0x01? 0 : 0x10)<<16;
					s->u32[1] = ofs - a->score;
					s->u64[1] = (uintptr_t)a;
					r.u32[2] = ref->l_seq-a->sec->apos; r.u32[3] = (a->sec->bid&0x01)? l_seq-a->sec->bpos : -a->sec->bpos+mi->k+1;
					min = MAX2(min, opt->min_ratio*a->score);
					l += a->sec->alen+a->sec->blen;
				}
				q = p;
			} while (l < m && (p -= mm_rescue(ref, p, t-p, &r, opt->llim, opt->hlim, opt->elim, opt->blim, opt->eidx)) < q - 1);
		}
	}
	*n_reg = reg.n;
	if (reg.n == 0) return NULL;
	#if 0
	radix_sort_128x(reg.a, reg.a + reg.n);
	*n_reg = ((opt->flag & MM_AVA)? mm_post_ava : mm_post_map)(opt, reg.n, reg.a);
	for (uint64_t i = *n_reg; i < reg.n; ++i) { lmm_free(lmm, (void*)reg.a[i].u64[1]); }
	#else
	radix_sort_128x(reg.a, reg.a + reg.n);	// sort by score in reverse order
	*n_reg = reg.n = mm_prune_regs(opt, lmm, reg.n, reg.a);	// prune alignment whose score is less than min_score threshold
	*n_reg |= ((opt->flag & MM_AVA)? mm_post_ava : mm_post_map)(opt, reg.n, reg.a)<<32;
	#endif
	return reg.a;
}

#undef _s
#undef _m

/**
 * @macro _flush
 * @brief flush the buffer if there is no room for (margin + 1) bytes
 */
#define _flush(_buf, _margin) { \
	if (_unlikely((uintptr_t)(_buf)->p + (_margin) >= (uintptr_t)(_buf)->tail)) { \
		fwrite((_buf)->base, sizeof(uint8_t), (_buf)->p - (_buf)->base, stdout); \
		(_buf)->p = (_buf)->base; \
	} \
}

/**
 * @macro _put
 * @brief put a byte to buf
 */
#define _put(_buf, _c) { \
	_flush(_buf, 1); \
	*(_buf)->p++ = (_c); \
}

/**
 * @macro _put
 * @brief format integer n with decimal point after c-th digit
 */
#define _putfi(type, _buf, _n, _c) ({ \
	uint64_t _b = 0; \
	type _m = (type)(_n); int64_t _i = 0; \
	while (_m) { _b <<= 4; _b += _m % 10, _m /= 10; _i++; } \
	_i += (_i==0); _i += (_c - _i + 1 > 0)? _c - _i + 1 : 0; \
	_flush(_buf, _i + 1); \
	for (int64_t _j = _i; _j > (_c); _j--) { *(_buf)->p++ = (_b&0x0f) + '0'; _b>>=4; } \
	*(_buf)->p++ = '.'; \
	for (int64_t _j = (_c); _j > 0; _j--) { *(_buf)->p++ = (_b&0x0f) + '0'; _b>>=4; } \
	_i; \
})

/**
 * @macro _puti, _putn
 * @brief format integer
 */
#define _puti(type, _buf, _n) ({ \
	uint64_t _b = 0; \
	type _m = (type)(_n); int64_t _i = 0; \
	while (_m) { _b <<= 4; _b += _m % 10, _m /= 10; _i++; } \
	_i += (_i==0); \
	_flush(_buf, _i); \
	for (int64_t _j = _i; _j > 0; _j--) { \
		*(_buf)->p++ = (_b&0x0f) + '0'; _b>>=4; \
	} \
	_i; \
})
#define _putn(_buf, _n) _puti(uint32_t, _buf, _n)

/**
 * @macro _puts, _putsk
 * @brief dump string (_puts for '\0'-terminated, _putsk for const)
 */
#define _puts(_buf, _s) { \
	for (uint8_t const *_q = (uint8_t const*)(_s); *_q; _q++) { \
		_put(_buf, *_q); \
	} \
}
#define _putsk(_buf, _s) { \
	uint64_t const _l = strlen(_s); \
	_flush(_buf, _l); \
	for (uint8_t const *_q = (uint8_t const*)(_s), *_t = _q + (_l); _q < _t; _q++) { \
		*(_buf)->p++ = *(_q); \
	} \
}

/**
 * @macro _putsn, _putsnr
 * @brief dump string with simd copy (forward and reverse; for quality string dump)
 */
#define _putsn(_buf, _s, _l) { \
	uint8_t const *_q = (uint8_t const *)(_s); \
	for (uint8_t const *_t = _q + ((_l) & ~0x1fULL); _q < _t; _q += 32) { \
		_flush(_buf, 32); \
		_storeu_v32i8((_buf)->p, _loadu_v32i8(_q)); (_buf)->p += 32; \
	} \
	_flush(_buf, 32); \
	_storeu_v32i8((_buf)->p, _loadu_v32i8(_q)); (_buf)->p += (_l) & 0x1f; \
}
#define _putsnr(_buf, _s, _l) { \
	uint8_t const *_q = (uint8_t const *)(_s) + (_l) - 32; \
	for (; _q >= _s; _q -= 32) { \
		_flush(_buf, 32); \
		_storeu_v32i8((_buf)->p, _swap_v32i8(_loadu_v32i8(_q))); (_buf)->p += 32; \
	} \
	_flush(_buf, 32); \
	_storeu_v32i8((_buf)->p, _swap_v32i8(_loadu_v32i8(_q))); (_buf)->p += (_l) & 0x1f; \
}

/**
 * @macro _putsn32
 * @brief len must be shorter than 32
 */
#define _putgn32(_buf, _s, _len) { \
	_flush(_buf, 32); \
	_storeu_v32i8((_buf)->p, _loadu_v32i8(_s)); \
	(_buf)->p += (_len); \
}

/**
 * @macro _putsnt, _putsntr
 * @brief dump string with encoding conversion
 */
#define _putsnt(_buf, _s, _l, _table) { \
	v32i8_t register _conv = _from_v16i8_v32i8(_loadu_v16i8(_table)); \
	v32i8_t _r, _b; \
	uint8_t const *_q = (uint8_t const *)(_s); \
	for (uint8_t const *_t = _q + ((_l) & ~0x1fULL); _q < _t; _q += 32) { \
		_flush(_buf, 32); \
		_r = _loadu_v32i8(_q); \
		_b = _shuf_v32i8(_conv, _r); \
		_storeu_v32i8((_buf)->p, _b); \
		(_buf)->p += 32; \
	} \
	_flush(_buf, 32); \
	_r = _loadu_v32i8(_q); \
	_b = _shuf_v32i8(_conv, _r); \
	_storeu_v32i8((_buf)->p, _b); \
	(_buf)->p += (_l) & 0x1f; \
}
#define _putsntr(_buf, _s, _l, _table) { \
	v32i8_t register _conv = _from_v16i8_v32i8(_loadu_v16i8(_table)); \
	v32i8_t _r, _b; \
	uint8_t const *_q = (uint8_t const *)(_s) + (_l) - 32; \
	for (; _q >= _s; _q -= 32) { \
		_flush(_buf, 32); \
		_r = _loadu_v32i8(_q); \
		_b = _shuf_v32i8(_conv, _swap_v32i8(_r)); \
		_storeu_v32i8((_buf)->p, _b); \
		(_buf)->p += 32; \
	} \
	_flush(_buf, 32); \
	_r = _loadu_v32i8(_q); \
	_b = _shuf_v32i8(_conv, _swap_v32i8(_r)); \
	_storeu_v32i8((_buf)->p, _b); \
	(_buf)->p += (_l) & 0x1f; \
}

/**
 * @macro _putsnt32, _putsntr32
 * @brief dump string with encoding conversion (shorter variant (< 32); used in maf printer)
 */
#define _putsnt32(_buf, _q, _len, _table) { \
	_flush(_buf, 32); \
	v32i8_t register _conv = _from_v16i8_v32i8(_loadu_v16i8(_table)); \
	_storeu_v32i8((_buf)->p, _shuf_v32i8(_conv, _loadu_v32i8(_q))); \
	(_buf)->p += (_len); \
}
#define _putsntr32(_buf, _q, _len, _table) { \
	_flush(_buf, 32); \
	v32i8_t register _conv = _from_v16i8_v32i8(_loadu_v16i8(_table)); \
	_storeu_v32i8((_buf)->p, _shuf_v32i8(_conv, _swap_v32i8(_loadu_v32i8(_q)))); \
	(_buf)->p += (_len); \
}

/**
 * @macro _putd
 * @brief print direction ('+' for forward, '-' for reverse)
 */
#define _putd(b, _id)		_put(b, ((_id)&0x01)? '+' : '-');

/**
 * @macro _t, _c, _sp, _cr
 * @brief print delimiters
 */
#define _t(b)			_put(b, '\t')
#define _c(b)			_put(b, ',')
#define _sp(b)			_put(b, ' ')
#define _cr(b)			_put(b, '\n')

/**
 * @macro _aln, _mapq, _flag
 * @brief type cast utilities
 */
#define _aln(x)		( (gaba_alignment_t const *)(x).u64[1] )
#define _mapq(x)	( (x).u32[0] & 0xffff )
#define _flag(x)	( (x).u32[0]>>16 )

/**
 * @fn mm_load_uint64
 * @brief bit string loader (for path-string parsing)
 */
static inline
uint64_t mm_load_uint64(
	uint64_t const *ptr,
	int64_t pos)
{
	int64_t rem = pos & 63;
	uint64_t a = (ptr[pos>>6]>>rem) | ((ptr[(pos>>6) + 1]<<(63 - rem))<<1);
	return(a);
}
#define _load(_ptr, _pos) ({ \
	uint64_t _rem = (_pos) & 0x3f; \
	((_ptr)[(_pos)>>6]>>_rem) | (((_ptr)[((_pos)>>6) + 1]<<(63 - _rem))<<1); \
})

/**
 * @fn mm_cigar_printer
 * @brief callback function passed to gaba_dp_print_cigar_*
 */
static
int mm_cigar_printer(void *_b, int64_t len, char c)
{
	mm_align_t *b = (mm_align_t*)_b;
	if (len < 41) {
		_flush(b, 16);
		*b->p++ = (b->conv[len-1]&0x0f) + '0';
		*b->p++ = (b->conv[len-1]>>4) + '0';
		b->p -= len<10;
		*b->p++ = c;
	} else {
		len = _putn(b, (uint32_t)len); _put(b, c);
	}
	return(len+1);
}

/* sam tags */
#define MM_RG			( 0 )		// Z: read group
#define MM_CO			( 1 )		// Z: comment
#define MM_NH			( 2 )		// i: #hits
#define MM_IH 			( 3 )		// i: index of the record in the hits
#define MM_AS			( 4 )		// i: score
#define MM_XS			( 5 )		// i: suboptimal score
#define MM_NM 			( 6 )		// i: editdist to the reference
#define MM_SA			( 7 )		// Z: supplementary records
#define MM_MD			( 8 )		// Z: mismatch positions

/**
 * @fn mm_print_sam_num
 * @brief print number in sam tag format
 */
static _force_inline
uint64_t mm_print_sam_num(
	mm_align_t *b,
	uint8_t type,
	uint8_t const *p)
{
	switch (type) {
		case 'a': _put(b, *p); return(1);
		case 'c': _puti(int8_t, b, (int8_t)*p); return(1);
		case 'C': _puti(uint8_t, b, (uint8_t)*p); return(1);
		case 's': _puti(int16_t, b, *((int16_t*)p)); return(2);
		case 'S': _puti(uint16_t, b, *((uint16_t*)p)); return(2);
		case 'i': _puti(int32_t, b, *((int32_t*)p)); return(4);
		case 'I': _puti(uint32_t, b, *((uint32_t*)p)); return(4);
		case 'f': {
			char buf[32]; uint64_t l = sprintf(buf, "%f", *((float*)p));
			for (uint64_t i = 0; i < l; ++i) {
				_put(b, buf[i]);
			}
			return(4);
		}
	}
	return(1);
}

/**
 * @fn mm_restore_sam_tags
 * @brief print saved sam tags
 */
static _force_inline
void mm_restore_sam_tags(
	mm_align_t *b,
	bseq_t const *t)
{
	static uint8_t const tag_size[32] = {
		0, 1, 0xfe, 1,  0, 0, 4, 0,  0xfe, 4, 0, 0,  0, 0, 0, 0,
		0, 0, 0, 2,     0, 0, 0, 0,  0, 0, 0xff, 0,  0, 0, 0, 0,
	};
	uint8_t const *p = t->tag, *tail = p + t->l_tag;
	while (p < tail) {
		/* print tag label */
		_t(b); _put(b, p[0]); _put(b, p[1]); _put(b, ':'); _put(b, p[2]); _put(b, ':');

		/* print body */
		if (p[2] == 'Z') {
			/* string */
			p += 3;
			while(*p) {
				_put(b, *p); p++;
			}
			p++;
		} else if (tag_size[p[2]&0x1f] == 0xfe) {
			/* array */
			uint8_t type = p[3];
			uint32_t len = *((uint32_t*)&p[4]); p += 8;
			for (uint64_t i = 0; i < len; ++i) {
				p += mm_print_sam_num(b, type, p);
				_put(b, ',');
			}
		} else {
			/* number */
			p += mm_print_sam_num(b, p[2], p + 3) + 3;
		}
	}
	return;
}

/**
 * @fn mm_print_sam_header
 * @brief print sam header
 */
static
void mm_print_sam_header(
	mm_align_t *b)
{
	mm_idx_t const *mi = b->mi;
	/* header */
	_putsk(b, "@HD\tVN:1.0\tSO:unsorted\n");

	/* sequences */
	for (uint64_t i = 0; i < mi->s.n; ++i) {
		_putsk(b, "@SQ\tSN:");
		_putsn(b, mi->s.a[i].name, mi->s.a[i].l_name);		/* sequence name */
		_putsk(b, "\tLN:");
		_putn(b, mi->s.a[i].l_seq);							/* sequence length */
		_cr(b);
	}

	/* print read group */
	if (b->opt->flag & 0x01ULL<<MM_RG) {
		_puts(b, b->opt->rg_line);
		_cr(b);
	}

	/* program info (note: command line and version should be included) */
	_putsk(b, "@PG\tID:minialign\tPN:minialign\n");
	return;
}

/**
 * @fn mm_print_sam_unmapped
 * @brief print sam unmapped record
 */
static
void mm_print_sam_unmapped(
	mm_align_t *b,
	bseq_t const *t)
{
	/* print name */
	_putsn(b, t->name, t->l_name);

	/* unmapped fixed string */
	_putsk(b, "\t4\t*\t0\t0\t*\t*\t0\t0\t");

	/* sequence */
	_putsnt(b, t->seq, t->l_seq, "NACMGRSVTWYHKDBN");
	_t(b);

	/* quality if available */
	if (b->opt->flag&MM_KEEP_QUAL && t->qual[0] != '\0') {
		_putsn(b, t->qual, t->l_seq);
	} else {
		_put(b, '*');
	}

	/* tags */
	mm_restore_sam_tags(b, t); _cr(b);
	return;
}

/**
 * @fn mm_print_sam_mapped_core
 */
static void mm_print_sam_mapped_core(
	mm_align_t *b,
	mm_idx_seq_t const *r,
	bseq_t const *t,
	gaba_alignment_t const *a,
	uint16_t mapq,
	uint16_t flag)
{
	const gaba_path_section_t *s = &a->sec[0];
	uint32_t rs = r->l_seq-s->apos-s->alen;					/* ref start pos */
	uint32_t hl = t->l_seq-s->bpos-s->blen, tl = s->bpos;	/* head and tail clip lengths */
	uint32_t qs = (flag&0x900)? hl : 0;						/* query start pos */
	uint32_t qe = t->l_seq - ((flag&0x900)? tl : 0);		/* query end pos */

	_putsn(b, t->name, t->l_name); _t(b);					/* qname */
	_putn(b, flag); _t(b);									/* flag */
	_putsn(b, r->name, r->l_name); _t(b);					/* tname (ref name) */
	_putn(b, rs+1); _t(b);									/* mapped pos */
	_putn(b, mapq>>MAPQ_DEC); _t(b);						/* mapping quality */

	/* print cigar */
	if (hl) {
		_putn(b, hl);
		_put(b, (flag&0x900)? 'H' : 'S');					/* print head clip */
	}
	gaba_dp_print_cigar_reverse(mm_cigar_printer,
		b, a->path->array, 0, a->path->len);
	if (tl) {
		_putn(b, tl);
		_put(b, (flag&0x900)? 'H' : 'S');					/* print tail clip */
	}
	_putsk(b, "\t*\t0\t0\t");								/* mate tags, unused */

	/* print sequence */
	if (flag&0x10) {
		_putsntr(b, &t->seq[t->l_seq-qe], qe-qs, "NTGKCYSBAWRDMHVN");
	} else {
		_putsnt(b, &t->seq[qs], qe-qs, "NACMGRSVTWYHKDBN");
	}
	_t(b);

	/* print quality string if available */
	if (b->opt->flag&MM_KEEP_QUAL && t->qual[0] != '\0') {
		if (flag&0x10) {
			_putsnr(b, &t->qual[t->l_seq-qe], qe-qs);
		} else {
			_putsn(b, &t->qual[qs], qe-qs);
		}
	} else {
		_put(b, '*');
	}
	return;
}

/**
 * @fn mm_print_sam_supp
 * @brief print sam supplementary alignment (SA) tag
 */
static _force_inline
void mm_print_sam_supp(
	mm_align_t *b,
	mm_idx_seq_t const *r,
	bseq_t const *t,
	gaba_alignment_t const *a,
	uint16_t mapq,
	uint16_t flag)
{
	/* rname,pos,strand,CIGAR,mapQ,NM; */
	const gaba_path_section_t *s = &a->sec[0];
	uint32_t rs = r->l_seq-s->apos-s->alen;
	uint32_t hl = t->l_seq-s->bpos-s->blen, tl = s->bpos;	/* head and tail clips */
	
	_putsn(b, r->name, r->l_name); _c(b);					/* rname */
	_putn(b, rs+1); _c(b);									/* rpos */
	_put(b, (flag&0x04)? '-' : '+'); _c(b);					/* direction */

	/* print cigar */
	if (hl) {
		_putn(b, hl); _put(b, (flag&0x900)? 'H' : 'S');
	}
	gaba_dp_print_cigar_reverse(mm_cigar_printer,
		b, a->path->array, 0, a->path->len);
	if (tl) {
		_putn(b, tl); _put(b, (flag&0x900)? 'H' : 'S');
	}
	_c(b);

	/* mapping quality and editdist */
	_putn(b, mapq); _c(b);
	_putn(b, a->xcnt + a->gecnt); _put(b, ';');
	return;
}

/**
 * @fn mm_print_sam_md
 * @brief print sam MD tag
 */
static _force_inline
void mm_print_sam_md(
	mm_align_t *b,
	mm_idx_seq_t const *r,
	bseq_t const *t,
	gaba_alignment_t const *a,
	uint16_t flag)
{
	/*
	 * print MD tag
	 * note: this operation requires head-to-tail comparison of two sequences,
	 *       which may result in several percent performance degradation.
	 */
	uint64_t const f = b->opt->flag;
	if ((f & 0x01ULL<<MM_MD) == 0) { return; }				/* skip if disabled */


	const gaba_path_section_t *s = &a->sec[0];
	uint32_t rs = r->l_seq-s->apos-s->alen, qs = t->l_seq-s->bpos-s->blen;

	#define _load(_ptr, _pos) ({ \
		uint64_t _rem = (_pos) & 0x3f; \
		((_ptr)[(_pos)>>6]>>_rem) | (((_ptr)[((_pos)>>6) + 1]<<(63 - _rem))<<1); \
	})

	_puts(b, "\tMD:Z:");
	uint64_t const *p = (uint64_t const *)((uint64_t)(a->path->array - 1) & ~(sizeof(uint64_t) - 1));
	int64_t pos = a->path->len;

	uint64_t dir = (flag&0x10)? 1 : 0;
	static uint8_t const comp[16] __attribute__(( aligned(16) )) = {
		0x00, 0x08, 0x04, 0x0c, 0x02, 0x0a, 0x06, 0x0e,
		0x01, 0x09, 0x05, 0x0d, 0x03, 0x0b, 0x07, 0x0f
	};
	static uint8_t const id[16] __attribute__(( aligned(16) )) = {
		0x00, 0x01, 0x02, 0x03, 0x04, 0x05, 0x06, 0x07,
		0x08, 0x09, 0x0a, 0x0b, 0x0c, 0x0d, 0x0e, 0x0f
	};
	v32i8_t const cv = _from_v16i8_v32i8(_load_v16i8(dir? comp : id));
	uint8_t const *rp = &r->seq[rs], *rb = rp, *qp = &t->seq[dir? (uint64_t)t->l_seq-qs-32 : qs];
	while (pos > 0) {
		// suppose each indel block is shorter than 32 bases
		uint64_t arr = _load(p, pos), cnt = lzcnt(~arr);	// count #ins
		pos -= cnt; qp += dir? -cnt : cnt;
		if (((((int64_t)arr)>>62)^0x01) > 0) {				// is_del
			pos -= (cnt = lzcnt(arr) - 1);
			_putn(b, (int32_t)(rp-rb)); _put(b, '^'); _putsnt(b, rp, cnt, "NACMGRSVTWYHKDBN");
			rp += cnt; rb = rp;
		}
		// match or mismatch
		uint64_t acnt = 32;
		while (acnt == 32) {
			arr = _load(p, pos); acnt = lzcnt(arr^0x5555555555555555)>>1;
			v32i8_t rv = _shuf_v32i8(cv, _loadu_v32i8(rp)), qv = _loadu_v32i8(qp);
			if (dir) qv = _swap_v32i8(qv);
			uint64_t mmask = (uint64_t)((v32_masku_t){ .mask = _mask_v32i8(_eq_v32i8(rv, qv)) }).all;
			uint64_t mcnt = MIN2(pos>>1, tzcnt(~mmask));
			pos -= 2*mcnt; rp += mcnt; qp += dir? -mcnt : mcnt;
			if (mcnt >= acnt) continue;
			_putn(b, (int32_t)(rp-rb));
			pos -= 2*(cnt = MIN2(tzcnt(mmask>>mcnt), acnt - mcnt)); qp += dir? -cnt : cnt;
			for (uint64_t i = 0; i < cnt-1; ++i) { _put(b, "NACMGRSVTWYHKDBN"[*rp]); _put(b, '0'); rp++; }
			_put(b, "NACMGRSVTWYHKDBN"[*rp]); rp++;
			rb = rp;
		}
	}
	if (rp-rb) { _putn(b, (int32_t)(rp-rb)); }
	#undef _load
	return;
}

/**
 * @fn mm_print_sam_general_tags
 */
static _force_inline
void mm_print_sam_general_tags(
	mm_align_t *b,
	gaba_alignment_t const *a,
	uint32_t n_reg,
	uint64_t j)
{
	uint64_t const f = b->opt->flag;

	/* read group */
	if (f & 0x01ULL<<MM_RG) {
		_putsk(b, "\tRG:Z:"); _puts(b, b->opt->rg_id);
	}

	/* #hits, including repetitive */
	if (f & 0x01ULL<<MM_NH) {
		_putsk(b, "\tNH:i:"); _putn(b, n_reg);			/* note: (f & MM_OMIT_REP)? n_uniq : n_reg is better? */
	}

	/* record index */
	if (f & 0x01ULL<<MM_IH) {
		_putsk(b, "\tIH:i:"); _putn(b, j);
	}

	/* alignment score */
	if (f & 0x01ULL<<MM_AS) {
		_putsk(b, "\tAS:i:"); _putn(b, a->score);
	}

	/* editdist to ref */
	if (f & 0x01ULL<<MM_NM) {
		_putsk(b, "\tNM:i:");
		_putn(b, a->xcnt + a->gecnt);
	}
	return;
}

/**
 * @fn mm_print_sam_primary_tags
 * @brief print tags only appear in primary alignment, return non-zero if other alignments should be omitted
 */
static _force_inline
uint64_t mm_print_sam_primary_tags(
	mm_align_t *b,
	bseq_t const *t,				/* reference */
	uint32_t n_reg,					/* #alignments */
	uint32_t n_uniq,				/* #unique */
	mm128_t const *reg)				/* alignments, 1..n_uniq is printed in SA */
{
	uint64_t const f = b->opt->flag;
	uint64_t ret = 0;

	/* second best hit score */
	if ((f & 0x01ULL<<MM_XS)) {
		_putsk(b, "\tXS:i:");
		_putn(b, n_reg>1? _aln(reg[1])->score : 0);
	}

	/* supplementary alignment */
	if (f & 0x01ULL<<MM_SA && n_uniq > 1) {
		_putsk(b, "\tSA:Z:");
		for (uint64_t k = 1; k < n_uniq; ++k) {
			mm_print_sam_supp(b,
				&mi->s.a[(_aln(reg[k])->sec->aid>>1) - mi->base_rid],
				t,
				_aln(reg[k]),
				_mapq(reg[k]),
				_flag(reg[k]));
		}
		ret = 1;
	}

	/* saved sam tags */
	mm_restore_sam_tags(b, t);
	return(ret);
}

/**
 * @fn mm_print_sam_mapped
 */
static
void mm_print_sam_mapped(
	mm_align_t *b,
	bseq_t const *t,
	uint64_t n_reg,
	mm128_t const *reg)
{
	mm_idx_t const *mi = b->mi;
	uint32_t const n_uniq = n_reg>>32;	/* #alignments in lower 32bit, #unique in upper 32bit */
	n_reg &= 0xffffffff;

	uint64_t const n = (b->opt->flag & MM_OMIT_REP)? n_uniq : n_reg;
	for (uint64_t j = 0; j < n; ++j) {
		uint16_t mapq = _mapq(reg[j]), flag = _flag(reg[j]);
		gaba_alignment_t const *a = _aln(reg[j]);
		mm_idx_seq_t const *r = &mi->s.a[(a->sec->aid>>1) - mi->base_rid];

		/* print body */
		mm_print_sam_mapped_core(b, r, t, a, mapq, flag);

		/* print general tags (scores, ...) */
		mm_print_sam_general_tags(b, a, n_reg, j);

		/* mismatch position (MD) */
		mm_print_sam_md(b, r, t, a, flag);

		/* primary-specific tags */
		if ((flag & 0x900) == 0
		&& mm_print_sam_primary_tags(b, t, n_reg, n_uniq, reg)) {
			j = n;						/* skip supplementary records when SA tag is enabled */
		}
		_cr(b);
	}
	return;
}

/**
 * @fn mm_print_maf_mapped_header
 * @brief print header line of a maf record
 */
static _force_inline
void mm_print_maf_mapped_header(
	)
{
	return;
}

#define _putsnf32(_buf, _q, _len) { \
	_flush(_buf, 32); \
	v32i8_t register _conv = _from_v16i8_v32i8(_loadu_v16i8("NACMGRSVTWYHKDBN")); \
	_storeu_v32i8((_buf)->p, _shuf_v32i8(_conv, _loadu_v32i8(_q))); (_buf)->p += (_len); \
}
#define _putsnr32(_buf, _q, _len) { \
	_flush(_buf, 32); \
	v32i8_t register _conv = _from_v16i8_v32i8(_loadu_v16i8("NTGKCYSBAWRDMHVN")); \
	_storeu_v32i8((_buf)->p, _shuf_v32i8(_conv, _swap_v32i8(_loadu_v32i8(_q)))); (_buf)->p += (_len); \
}
#define _putgn32(_buf, _len) { \
	_flush(_buf, 32); \
	_storeu_v32i8((_buf)->p, _loadu_v32i8("--------------------------------")); \
	(_buf)->p += (_len); \
}


/**
 * @fn mm_print_maf_mapped_ref
 * @brief print header line of a maf record
 */
static _force_inline
void mm_print_maf_mapped_ref(
	)
{
	// ref
	_put(b, 's'); _sp(b); _putsn(b, r->name, r->l_name); _sp(b); _putn(b, rs); _sp(b);
	_putn(b, s->alen); _sp(b); _put(b, '+'); _sp(b); _putn(b, r->l_seq); _sp(b);

	uint64_t const *p = (uint64_t const *)((uint64_t)(a->path->array - 1) & ~(sizeof(uint64_t) - 1));
	int64_t pos = a->path->len;
	uint8_t const *rp = &r->seq[rs];
	while (pos > 0) {
		arr = _load(p, pos); pos -= (cnt = lzcnt(~arr)); _putgn32(b, cnt);
		arr = _load(p, pos); pos -= (cnt = lzcnt(arr) - 1); _putsnf32(b, rp, cnt); rp += cnt;
		do {
			arr = _load(p, pos); cnt = lzcnt(arr^0x5555555555555555)>>1; pos -= 2*cnt;
			_putsnf32(b, rp, cnt); rp += cnt;
		} while (cnt == 32);
	}
	_cr(b);
	return;
}

/**
 * @fn mm_print_maf_mapped_query
 * @brief print header line of a maf record
 */
static _force_inline
void mm_print_maf_mapped_query(
	)
{
	// query
	_put(b, 's'); _sp(b); _putsn(b, t->name, t->l_name); _sp(b); _putn(b, qs); _sp(b);
	_putn(b, s->blen); _sp(b); _putd(b, s->bid); _sp(b); _putn(b, t->l_seq); _sp(b);

	p = (uint64_t const *)((uint64_t)(a->path->array - 1) & ~(sizeof(uint64_t) - 1));
	pos = a->path->len;
	if (flag&0x10) {
		uint8_t const *qp = &t->seq[(uint64_t)t->l_seq-qs-32];
		while (pos > 0) {
			arr = _load(p, pos); pos -= (cnt = lzcnt(~arr)); _putsnr32(b, qp, cnt); qp -= cnt;
			arr = _load(p, pos); pos -= (cnt = lzcnt(arr) - 1); _putgn32(b, cnt);
			do {
				arr = _load(p, pos); cnt = lzcnt(arr^0x5555555555555555)>>1; pos -= 2*cnt;
				_putsnr32(b, qp, cnt); qp -= cnt;
			} while (cnt == 32);
		}
	} else {
		uint8_t const *qp = &t->seq[qs];
		while (pos > 0) {
			arr = _load(p, pos); pos -= (cnt = lzcnt(~arr)); _putsnf32(b, qp, cnt); qp += cnt;
			arr = _load(p, pos); pos -= (cnt = lzcnt(arr) - 1); _putgn32(b, cnt);
			do {
				arr = _load(p, pos); cnt = lzcnt(arr^0x5555555555555555)>>1; pos -= 2*cnt;
				_putsnf32(b, qp, cnt); qp += cnt;
			} while (cnt == 32);
		}
	}
	_cr(b);
	return;
}

/**
 * @fn mm_print_maf_mapped_core
 */
static _force_inline
void mm_print_maf_mapped_core(
	mm_align_t *b,
	mm_idx_seq_t const *r,
	bseq_t const *t,
	gaba_alignment_t const *a,
	uint16_t mapq,
	uint16_t flag)
{
	const gaba_path_section_t *s = &a->sec[0];
	uint32_t rs = r->l_seq-s->apos-s->alen, qs = t->l_seq-s->bpos-s->blen;
	uint64_t arr, cnt;
	_put(b, 'a'); _sp(b); _putsk(b, "score="); _putn(b, a->score); _cr(b);	// header

	_cr(b);
	#undef _load
	#undef _putsnf32
	#undef _putsnr32
	#undef _putgn32
	return;
}

/**
 * @fn mm_print_maf_mapped
 */
static
void mm_print_maf_mapped(
	mm_align_t *b,
	bseq_t const *t,
	uint64_t n_reg,
	mm128_t const *reg)
{
	uint64_t const f = b->opt->flag;
	mm_idx_t const *mi = b->mi;
	uint32_t const n_uniq = n_reg>>32;
	n_reg &= 0xffffffff;
	for (uint64_t j = 0; j < ((f & MM_OMIT_REP)? n_uniq : n_reg); ++j) {
		uint16_t mapq = _mapq(reg[j]), flag = _flag(reg[j]);
		gaba_alignment_t const *a = _aln(reg[j]);
		mm_idx_seq_t const *r = &mi->s.a[(a->sec->aid>>1) - mi->base_rid];
		mm_print_maf_mapped_core(b, r, t, a, mapq, flag);
	}
}

/**
 * @fn mm_print_blast6_mapped
 * @brief blast.6 (tabular) format
 * qname rname idt len #x #gi qs qe rs re e-value bitscore
 */
static
void mm_print_blast6_mapped(
	mm_align_t *b,
	bseq_t const *t,
	uint64_t n_reg,
	mm128_t const *reg)
{
	mm_idx_t const *mi = b->mi;
	for (uint64_t j = 0; j < (uint32_t)n_reg; ++j) {
		gaba_alignment_t const *a = _aln(reg[j]);
		mm_idx_seq_t const *r = &mi->s.a[(a->sec->aid>>1) - mi->base_rid];
		const gaba_path_section_t *s = &a->sec[0];
		int32_t dcnt = (a->path->len - a->gecnt)>>1, slen = dcnt + a->gecnt;
		int32_t mid = 100000.0 * (double)(dcnt - a->xcnt) / (double)slen;	// percent identity
		uint32_t rs = s->bid&0x01? r->l_seq-s->apos-s->alen+1 : r->l_seq-s->apos;
		uint32_t re = s->bid&0x01? r->l_seq-s->apos : r->l_seq-s->apos-s->alen+1;
		uint32_t qs = t->l_seq-s->bpos-s->blen+1, qe = t->l_seq-s->bpos;

		_putsn(b, t->name, t->l_name); _t(b); _putsn(b, r->name, r->l_name); _t(b);
		_putfi(int32_t, b, mid, 3); _t(b); _putn(b, slen); _t(b); _putn(b, a->xcnt); _t(b); _putn(b, a->gicnt); _t(b);
		_putn(b, qs); _t(b); _putn(b, qe); _t(b); _putn(b, rs); _t(b); _putn(b, re); _t(b);

		double bit = 1.85 * (double)a->score - 0.02;	// fixme, lambda and k should be calcd from the scoring params
		int32_t e = 1000.0 * (double)r->l_seq * (double)t->l_seq * pow(2.0, -bit);	// fixme, lengths are not corrected
		_putfi(int32_t, b, e, 3); _t(b); _putn(b, (int32_t)bit); _cr(b);
	}
	return;
}

/**
 * @fn mm_print_mapped_blasr1
 * @brief blasr.m1 format
 * qname rname qd rd score idt rs re rl qs qe ql #cells
 */
static
void mm_print_mapped_blasr1(
	mm_align_t *b,
	bseq_t const *t,
	uint64_t n_reg,
	mm128_t const *reg)
{
	mm_idx_t const *mi = b->mi;
	for (uint64_t j = 0; j < (uint32_t)n_reg; ++j) {
		gaba_alignment_t const *a = _aln(reg[j]);
		mm_idx_seq_t const *r = &mi->s.a[(a->sec->aid>>1) - mi->base_rid];
		const gaba_path_section_t *s = &a->sec[0];
		int32_t dcnt = (a->path->len - a->gecnt)>>1, slen = dcnt + a->gecnt;
		int32_t mid = 1000000.0 * (double)(dcnt - a->xcnt) / (double)slen;	// percent identity
		uint32_t rs = s->bid&0x01? r->l_seq-s->apos-s->alen : s->apos, re = rs+s->alen;
		uint32_t qs = s->bid&0x01? t->l_seq-s->bpos-s->blen : s->bpos, qe = qs+s->blen;

		_putsn(b, t->name, t->l_name); _sp(b); _putsn(b, r->name, r->l_name); _sp(b);
		_put(b, '0'); _sp(b); _put(b, s->bid&0x01? '0' : '1'); _sp(b);
		_put(b, '-'); _putn(b, a->score); _sp(b);	// score in negative
		_putfi(int32_t, b, mid, 4); _sp(b);
		_putn(b, rs); _sp(b); _putn(b, re); _sp(b); _putn(b, r->l_seq); _sp(b);
		_putn(b, qs); _sp(b); _putn(b, qe); _sp(b); _putn(b, t->l_seq); _sp(b);
		_put(b, '0'); _cr(b);	// #cells is always 0
	}
	return;
}

/**
 * @fn mm_print_mapped_blasr4
 * @brief blasr.m4 format
 * qname rname score idt qd qs qe ql rd rs re rl mapq
 */
static
void mm_print_mapped_blasr4(
	mm_align_t *b,
	bseq_t const *t,
	uint64_t n_reg,
	mm128_t const *reg)
{
	mm_idx_t const *mi = b->mi;
	for (uint64_t j = 0; j < (uint32_t)n_reg; ++j) {
		uint16_t mapq = _mapq(reg[j]);
		gaba_alignment_t const *a = _aln(reg[j]);
		mm_idx_seq_t const *r = &mi->s.a[(a->sec->aid>>1) - mi->base_rid];
		const gaba_path_section_t *s = &a->sec[0];
		int32_t dcnt = (a->path->len - a->gecnt)>>1, slen = dcnt + a->gecnt;
		int32_t mid = 1000000.0 * (double)(dcnt - a->xcnt) / (double)slen;	// percent identity
		uint32_t rs = s->bid&0x01? r->l_seq-s->apos-s->alen : s->apos, re = rs+s->alen;
		uint32_t qs = s->bid&0x01? t->l_seq-s->bpos-s->blen : s->bpos, qe = qs+s->blen;

		_putsn(b, t->name, t->l_name); _sp(b); _putsn(b, r->name, r->l_name); _sp(b);
		_put(b, '-'); _putn(b, a->score); _sp(b); _putfi(int32_t, b, mid, 4); _sp(b);	// add '-' before the number to negate score
		_put(b, '0'); _sp(b); _putn(b, qs); _sp(b); _putn(b, qe); _sp(b); _putn(b, t->l_seq); _sp(b);
		_put(b, s->bid&0x01? '0' : '1'); _sp(b); _putn(b, rs); _sp(b); _putn(b, re); _sp(b); _putn(b, r->l_seq); _sp(b);
		_putn(b, (mapq>>(MAPQ_DEC - 2)) + ((mapq>>(MAPQ_DEC + 2)) & ~0x01)); _cr(b);
	}
	return;
}

// qname ql qs qe qd rname rl rs re #m block_len mapq
static void mm_print_mapped_paf(mm_align_t *b, bseq_t const *t, uint64_t n_reg, mm128_t const *reg)
{
	mm_idx_t const *mi = b->mi;
	for (uint64_t j = 0; j < (uint32_t)n_reg; ++j) {
		uint16_t mapq = _mapq(reg[j]);
		gaba_alignment_t const *a = _aln(reg[j]);
		mm_idx_seq_t const *r = &mi->s.a[(a->sec->aid>>1) - mi->base_rid];
		const gaba_path_section_t *s = &a->sec[0];
		uint32_t dcnt = (a->path->len - a->gecnt)>>1;
		uint32_t rs = r->l_seq-s->apos-s->alen, re = r->l_seq-s->apos, qs = t->l_seq-s->bpos-s->blen, qe = t->l_seq-s->bpos;
		_putsn(b, t->name, t->l_name); _t(b); _putn(b, t->l_seq); _t(b); _putn(b, qs); _t(b); _putn(b, qe); _t(b); _putd(b, s->bid); _t(b);
		_putsn(b, r->name, r->l_name); _t(b); _putn(b, r->l_seq); _t(b); _putn(b, rs); _t(b); _putn(b, re); _t(b);
		_putn(b, dcnt - a->xcnt); _t(b); _putn(b, dcnt + a->gecnt); _t(b); _putn(b, mapq>>MAPQ_DEC);

		uint64_t const f = b->opt->flag;
		if (f & 0x01ULL<<MM_AS) { _putsk(b, "\tAS:i:"); _putn(b, a->score); }
		if (f & 0x01ULL<<MM_NM) { _putsk(b, "\tNM:i:"); _putn(b, a->xcnt + a->gecnt); }
		_cr(b);
	}
	return;
}

// qname rname 1-idt score qd qs qe ql rd rs rd rl
static void mm_print_mapped_mhap(mm_align_t *b, bseq_t const *t, uint64_t n_reg, mm128_t const *reg)
{
	mm_idx_t const *mi = b->mi;
	for (uint64_t j = 0; j < (uint32_t)n_reg; ++j) {
		gaba_alignment_t const *a = _aln(reg[j]);
		mm_idx_seq_t const *r = &mi->s.a[(a->sec->aid>>1) - mi->base_rid];
		const gaba_path_section_t *s = &a->sec[0];
		int32_t dcnt = (a->path->len - a->gecnt)>>1, slen = dcnt + a->gecnt;
		int32_t mid = 1000000.0 * (double)(dcnt - a->xcnt) / (double)slen;	// percent identity
		uint32_t rs = s->bid&0x01? r->l_seq-s->apos-s->alen : s->apos, re = rs+s->alen;
		uint32_t qs = s->bid&0x01? t->l_seq-s->bpos-s->blen : s->bpos, qe = qs+s->blen;

		_putsn(b, t->name, t->l_name); _sp(b); _putsn(b, r->name, r->l_name); _sp(b);
		_putfi(int32_t, b, 1.0-mid, 4); _sp(b); _putn(b, a->score); _sp(b);
		_put(b, '0'); _sp(b); _putn(b, qs); _sp(b); _putn(b, qe); _sp(b); _putn(b, t->l_seq); _sp(b);
		_put(b, s->bid&0x01? '0' : '1'); _sp(b); _putn(b, rs); _sp(b); _putn(b, re); _sp(b); _putn(b, r->l_seq); _cr(b);
	}
	return;
}

static void mm_print_mapped_falcon(mm_align_t *b, bseq_t const *t, uint64_t n_reg, mm128_t const *reg)
{
	// print header line
	_putsn(b, t->name, t->l_name); _sp(b); _putsnt(b, t->seq, t->l_seq, "NACMGRSVTWYHKDBN"); _cr(b);
	// print alignment lines
	mm_idx_t const *mi = b->mi;
	for (uint64_t j = 0; j < (uint32_t)n_reg; ++j) {
		gaba_alignment_t const *a = _aln(reg[j]);
		mm_idx_seq_t const *r = &mi->s.a[(a->sec->aid>>1) - mi->base_rid];
		const gaba_path_section_t *s = &a->sec[0];
		uint32_t qs = r->l_seq-s->apos-s->alen, qe = r->l_seq-s->apos;
		_putsn(b, r->name, r->l_name); _sp(b);
		if (s->bid&0x01) { _putsnt(b, &r->seq[qs], qe-qs, "NACMGRSVTWYHKDBN"); }
		else { _putsntr(b, &r->seq[r->l_seq-qe], qe-qs, "NTGKCYSBAWRDMHVN"); }
		_cr(b);
	}
	_put(b, '+'); _sp(b); _put(b, '+'); _cr(b);
	return;
}
static void mm_print_footer_falcon(mm_align_t *b)
{
	_put(b, '-'); _sp(b); _put(b, '-'); _cr(b);
	return;
}

#undef _d
#undef _t
#undef _c
#undef _cr
#undef _put
#undef _putn
#undef _puts
#undef _putsn
#undef _putsk
#undef _aln

static void *mm_align_source(uint32_t tid, void *arg)
{
	set_info(tid, "[mm_align_source] fetch sequence block");
	mm_align_t *b = (mm_align_t*)arg;
	mm_align_step_t *s = (mm_align_step_t*)calloc(1, sizeof(mm_align_step_t));

	s->lmm = lmm_init(NULL, 512 * 1024);
	if (s->lmm == NULL) return NULL;
	s->seq = bseq_read(b->fp, &s->n_seq, &s->base, &s->size);
	if (s->seq == 0) { lmm_clean(s->lmm), free(s), s = NULL; return NULL; }
	if (b->base_qid == UINT32_MAX) b->base_qid = atoi(s->seq[0].name);
	s->id = b->icnt++;
	s->base_qid = b->base_qid; b->base_qid += s->n_seq;
	return s;
}

static void *mm_align_worker(uint32_t tid, void *arg, void *item)
{
	mm_tbuf_t *t = (mm_tbuf_t*)arg;
	mm_align_step_t *s = (mm_align_step_t*)item;

	char buf[128], *p = buf;
	p += _pstr(p, "[mm_align_worker] bin id "); p += _pnum(uint32_t, p, s->base_qid); p += _pstr(p, ":"); p += _pnum(uint32_t, p, s->base_qid + s->n_seq - 1); *p = '\0';
	set_info(tid, buf);

	for (uint64_t i = 0; i < s->n_seq; ++i) {
		mm128_t *r;
		kv_pushp(mm128_t, s->reg, &r);
		uint32_t qid = s->base_qid + i;			// FIXME: parse qid from name with atoi when -M is set
		r->u64[0] = (uintptr_t)mm_align_seq(t, t->b->opt, t->b->mi, s->seq[i].l_seq, s->seq[i].seq, qid, t->b->n_occ, t->b->occ, s->lmm, &r->u64[1]);
	}
	return s;
}

static void mm_align_drain_intl(mm_align_t *b, mm_align_step_t *s)
{
	for (uint64_t i = 0; i < s->n_seq; ++i) {
		mm128_t *r = (mm128_t*)s->reg.a[i].u64[0];
		uint64_t n_reg = s->reg.a[i].u64[1];	// n_reg in lower 32bit, n_uniq in higher 32bit
		if (r == 0) {
			if (b->printer.unmapped) b->printer.unmapped(b, &s->seq[i]);
			continue;
		}
		b->printer.mapped(b, &s->seq[i], n_reg, r);
		for (uint64_t j = 0; j < (uint32_t)n_reg; ++j) { lmm_free(s->lmm, (void*)r[j].u64[1]); }
		free(r);
	}
	free(s->reg.a); free(s->base); free((void*)s->seq); lmm_clean(s->lmm); free(s);
	return;
}

static void mm_align_drain(uint32_t tid, void *arg, void *item)
{
	set_info(tid, "[mm_align_drain] dump alignments to sam records");
	mm_align_t *b = (mm_align_t*)arg;
	mm_align_step_t *s = (mm_align_step_t*)item;

	#if STRICT_STREAM_ORDERING != 0
		kv_hq_push(mm128_t, incq_comp, b->hq, ((mm128_t){.u64 = {s->id, (uintptr_t)s}}));
		while (b->hq.n > 1 && b->hq.a[1].u64[0] == b->ocnt) {
			s = (mm_align_step_t*)kv_hq_pop(mm128_t, incq_comp, b->hq).u64[1]; b->ocnt++;
			mm_align_drain_intl(b, s);
		}
	#else
		mm_align_drain_intl(b, s);
	#endif
	return;
}

static void mm_tbuf_destroy(mm_tbuf_t *b)
{
	if (b == NULL) return;
	free(b->resc.a); free(b->coef.a); free(b->intv.a);
	kh_destroy(b->pos); gaba_dp_clean(b->dp);
	free(b);
}

static mm_tbuf_t *mm_tbuf_init(mm_align_t *b)
{
	mm_tbuf_t *t = (mm_tbuf_t*)calloc(1, sizeof(mm_tbuf_t));
	if (t == 0) return NULL;
	uint8_t const *lim = (uint8_t const *)0x800000000000;
	t->b = b;
	if ((t->pos = kh_init(0)) == 0) goto _fail;
	if ((t->dp = gaba_dp_init(b->gaba, lim, lim)) == 0) goto _fail;
	return t;
_fail:
	mm_tbuf_destroy(t);
	return NULL;
}

static void mm_align_destroy(mm_align_t *b)
{
	if (b->printer.footer) b->printer.footer(b);
	fwrite(b->base, sizeof(uint8_t), b->p - b->base, stdout);
	for (uint64_t i = 0; i < b->opt->nth; ++i) mm_tbuf_destroy((mm_tbuf_t*)b->t[i]);
	free(b->base); kv_hq_destroy(b->hq); free(b->occ); free(b->t); gaba_clean(b->gaba); pt_destroy(b->pt);
	free(b);
	return;
}

static mm_align_t *mm_align_init(mm_mapopt_t const *opt, mm_idx_t const *mi)
{
	static const mm_printer_t printer[] = {
		[0] = { .header = mm_print_sam_header, .unmapped = mm_print_sam_unmapped, .mapped = mm_print_sam_mapped },
		[MM_MAF>>56] = { .mapped = mm_print_maf_mapped },
		[MM_BLAST6>>56] = { .mapped = mm_print_blast6_mapped },
		[MM_BLASR1>>56] = { .mapped = mm_print_mapped_blasr1 },
		[MM_BLASR4>>56] = { .mapped = mm_print_mapped_blasr4 },
		[MM_PAF>>56] = { .mapped = mm_print_mapped_paf },
		[MM_MHAP>>56] = { .mapped = mm_print_mapped_mhap },
		[MM_FALCON>>56] = { .mapped = mm_print_mapped_falcon, .footer = mm_print_footer_falcon }
	};

	mm_align_t *b = calloc(1, sizeof(mm_align_t));
	if (b == NULL) return NULL;

	// init output queue, buf and printer
	b->tail = (b->base = b->p = malloc(sizeof(uint8_t) * opt->outbuf_size)) + opt->outbuf_size;
	if (b->base == 0) goto _fail;
	b->icnt = b->ocnt = 0; b->base_qid = opt->base_qid;
	kv_hq_init(b->hq);
	b->printer = printer[opt->flag>>56];
	if (!b->printer.mapped) goto _fail;
	for (uint64_t i = 0; i < 9; ++i) b->conv[i] = (i + 1) % 10;
	for (uint64_t i = 9; i < 40; ++i) b->conv[i] = (((i + 1) % 10)<<4) + (i + 1) / 10;

	// set consts
	b->mi = mi, b->opt = opt;

	// calc occ
	if ((b->occ = calloc(b->opt->n_frq, sizeof(uint64_t))) == 0) goto _fail;
	b->n_occ = b->opt->n_frq;
	for (uint64_t i = 0; i < b->n_occ; ++i) b->occ[i] = mm_idx_cal_max_occ(mi, b->opt->frq[i]);

	// initialize alignment context
	struct gaba_params_s p = {
		.m = opt->m, .x = opt->x, .gi = opt->gi, .ge = opt->ge,
		.xdrop = opt->xdrop, .filter_thresh = 7
	};
	if ((b->gaba = gaba_init(&p)) == 0) goto _fail;

	// initialize threads
	if ((b->t = (void**)calloc(b->opt->nth, sizeof(mm_tbuf_t*))) == 0) goto _fail;
	for (uint64_t i = 0; i < b->opt->nth; ++i) { if ((b->t[i] = (void*)mm_tbuf_init(b)) == 0) goto _fail; }
	if ((b->pt = pt_init(b->opt->nth)) == 0) goto _fail;

	// print sam header
	if (b->printer.header) b->printer.header(b);
	return b;
_fail:
	mm_align_destroy(b);
	return NULL;
}

static int mm_align_file(mm_align_t *b, bseq_file_t *fp)
{
	if (fp == 0) return -1;
	b->fp = fp;
	return pt_stream(b->pt, mm_align_source, b, mm_align_worker, (void**)b->t, mm_align_drain, b);
}

/* end of map.c */

/* main.c */

static void liftrlimit()
{
#ifdef __linux__
	struct rlimit r;
	getrlimit(RLIMIT_AS, &r);
	r.rlim_cur = r.rlim_max;
	setrlimit(RLIMIT_AS, &r);
#endif
}

static void posixly_correct()
{
#ifdef __linux__
	setenv("POSIXLY_CORRECT", "1", 0);
#endif
}

static char const *mm_get_version(void)
{
	char const *prefix = "minialign-";
	uint64_t spos = strncmp(MM_VERSION, prefix, MIN2(strlen(MM_VERSION), strlen(prefix)))? 0 : strlen(prefix);
	return &MM_VERSION[spos];
}

static void mm_print_version(void)
{
	puts(mm_get_version());
	return;
}

static void mm_print_help(mm_mapopt_t const *opt)
{
	if (opt->verbose == 0) return;
	fprintf(stderr, "\n"
					"  minialign - fast aligner for PacBio and Nanopore long reads\n"
					"\n"
					"minialign is a fast long-read (nucleotide sequence) alignment tool built on\n"
					"the top of minimap long-read overlapper adopting libgaba SIMD-parallelized\n"
					"Smith-Waterman extension algorithm.\n"
					"\n");
	fprintf(stderr, "Usage:\n"
					"  first trial:\n"
					"    $ minialign -t4 -xont <ref.fa> <ont2d.{fa,fq,bam}> > mapping.sam\n"
					"\n"
					"  mapping on a prebuilt index (saves ~1min for human genome per run):\n"
					"    $ minialign [indexing options] -d <index.mai> <ref.fa>\n"
					"    $ minialign -l <index.mai> <reads.{fa,fq,bam}> > mapping.sam\n"
					"\n"
					"  all-versus-all alignment in a read set:\n"
					"    $ minialign -X -xava <reads.fa> [<reads.fa> ...] > allvsall.paf\n"
					"\n");
	fprintf(stderr, "Options:\n");
	fprintf(stderr, "  Global:\n");
	fprintf(stderr, "    -x STR       load preset params {pacbio,ont,ava} [ont]\n");
	fprintf(stderr, "    -t INT       number of threads [%d]\n", opt->nth);
	fprintf(stderr, "    -X           switch to all-versus-all alignment mode\n");
	fprintf(stderr, "    -v           show version number [%s]\n", mm_get_version());
	fprintf(stderr, "  Indexing:\n");
	// fprintf(stderr, "    -c STR,...   treat specified sequences as circular []\n");
	fprintf(stderr, "    -k INT       k-mer size [%d]\n", opt->k);
	fprintf(stderr, "    -w INT       minimizer window size [{-k}*2/3]\n");
	fprintf(stderr, "    -d FILE      dump index to FILE []\n");
	fprintf(stderr, "    -l FILE      load index from FILE [] (overriding -k and -w)\n");
	if (opt->verbose >= 2) {
		fprintf(stderr, "    -C INT[,INT] set base rid and qid [%u, %u]\n", opt->base_rid, opt->base_qid);
		fprintf(stderr, "    -N           treat sequence name as id (seq must be sorted)\n");
		fprintf(stderr, "    -L INT       sequence length filter: min. ref. length; 0 to disable [%u]\n", opt->rmin);
		fprintf(stderr, "    -H INT       sequence length filter: min. query length; 0 to disable [%u]\n", opt->qmin);
	}
	fprintf(stderr, "  Mapping:\n");
	if (opt->verbose >= 2)
		fprintf(stderr, "    -f FLOAT,... occurrence thresholds [0.05,0.01,0.001]\n");
	fprintf(stderr, "    -a INT       match award [%d]\n", opt->m);
	fprintf(stderr, "    -b INT       mismatch penalty [%d]\n", opt->x);
	fprintf(stderr, "    -p INT       gap open penalty [%d]\n", opt->gi);
	fprintf(stderr, "    -q INT       gap extension penalty [%d]\n", opt->ge);
	if (opt->verbose >= 2)
		fprintf(stderr, "    -Y INT       X-drop threshold [%d]\n", opt->xdrop);
	fprintf(stderr, "    -s INT       minimum alignment score [%d]\n", opt->min);
	fprintf(stderr, "    -m INT       minimum alignment score ratio [%1.2f]\n", opt->min_ratio);
	if (opt->verbose >= 2) {
		fprintf(stderr, "    -M INT       maximum #alignments reported [%d]\n", opt->max_cnt);
		fprintf(stderr, "    -A           calculate both topright and bottomright triangles (only effective with -X)\n");
	}
	fprintf(stderr, "  Output:\n");
	fprintf(stderr, "    -O STR       output format {sam,maf,blast6,blasr1,blasr4,paf,mhap,falcon} [%s]\n",
		(char const *[]){ "sam", "maf", "blast6", "blasr1", "blasr4", "paf", "mhap", "falcon" }[opt->flag>>56]);
	if (opt->verbose >= 2)
		fprintf(stderr, "    -P           omit secondary (repetitive) alignments\n");
	fprintf(stderr, "    -Q           include quality string\n");
	fprintf(stderr, "    -R STR       read group header line, like \"@RG\\tID:1\" [%s]\n", opt->rg_line? opt->rg_line : "");
	fprintf(stderr, "    -T STR,...   list of optional tags: {RG,AS,XS,NM,NH,IH,SA,MD} []\n");
	fprintf(stderr, "                   RG is also inferred from -R\n");
	fprintf(stderr, "                   supp. records are omitted when SA tag is enabled\n");
	if (opt->verbose >= 2)
		fprintf(stderr, "    -U STR,...   tags to be transferred from the input bam file []\n");
	fprintf(stderr, "\n");
	if (opt->verbose < 2) {
		fprintf(stderr, "  Pass -hVV to show all the options.\n");
		fprintf(stderr, "\n");
	}
	return;
}

static int mm_mapopt_load_preset(mm_mapopt_t *o, char const *arg)
{
	if (strcmp(arg, "pacbio") == 0) {
		o->k = 15; o->w = 10; o->m = 1; o->x = 2; o->gi = 2; o->ge = 1; o->xdrop = 50; o->min = 50; o->min_ratio = 0.3;
	} else if (strcmp(arg, "ont") == 0) {
		o->k = 15; o->w = 10; o->m = 1; o->x = 1; o->gi = 1; o->ge = 1; o->xdrop = 50; o->min = 50; o->min_ratio = 0.3;
	} else if (strcmp(arg, "ava") == 0) {
		o->k = 14; o->w = 5; o->m = 1; o->x = 2; o->gi = 0; o->ge = 1; o->xdrop = 50; o->min = 30; o->min_ratio = 0.05;
		o->flag |= MM_AVA | MM_PAF;
	} else {
		if (o->verbose >= 1) fprintf(stderr, "[M::%s] Warning: Unknown preset tag: `%s'.\n", __func__, arg);
		return 1;
	}
	return 0;
}

static int mm_mapopt_parse_threshs(mm_mapopt_t *o, char const *arg)
{
	char const *p = optarg; o->n_frq = 0;
	while (*p) {
		o->frq[o->n_frq++] = atof(p);
		while (*p && *p != ',') p++;
		if (!*p || o->n_frq >= 16) break;
		p++;
	}
	for (uint64_t i = 0; i < o->n_frq; ++i) {
		if (o->frq[i] < 0.0 || o->frq[i] > 1.0)
			fprintf(stderr, "[M::%s] Warning: Invalid threshold `%f' parsed from `%s'.\n", __func__, o->frq[i], arg);
	}
	return 0;
}

static int mm_mapopt_parse_base_ids(mm_mapopt_t *o, char const *arg)
{
	char const *p = optarg;
	if (!isdigit(*p)) return 1;
	o->base_rid = atoi(p);
	while (*p && *p != ',') { p++; }
	if (*p && isdigit(p[1])) o->base_qid = atoi(&p[1]);
	return 0;
}

static uint64_t mm_mapopt_parse_tags(mm_mapopt_t *o, char const *p, uint16_v *buf)
{
	uint32_t flag = 0;
	while (*p != '\0') {
		char const *q = p;
		while (*q != ',' && *q != '\0') q++;
		if (q - p == 2) {
			if (buf) kv_push(uint16_t, *buf, (uint16_t)p[0] | ((uint16_t)p[1]<<8));
			if (strncmp(p, "RG", 2) == 0) flag |= 0x01ULL<<MM_RG;
			else if (strncmp(p, "CO", 2) == 0) flag |= 0x01ULL<<MM_CO;
			else if (strncmp(p, "NH", 2) == 0) flag |= 0x01ULL<<MM_NH;
			else if (strncmp(p, "IH", 2) == 0) flag |= 0x01ULL<<MM_IH;
			else if (strncmp(p, "AS", 2) == 0) flag |= 0x01ULL<<MM_AS;
			else if (strncmp(p, "XS", 2) == 0) flag |= 0x01ULL<<MM_XS;
			else if (strncmp(p, "NM", 2) == 0) flag |= 0x01ULL<<MM_NM;
			else if (strncmp(p, "SA", 2) == 0) flag |= 0x01ULL<<MM_SA;
			else if (strncmp(p, "MD", 2) == 0) flag |= 0x01ULL<<MM_MD;
			else if (o->verbose >= 1) fprintf(stderr, "[M::%s] Unknown tag: `%c%c'.\n", __func__, p[0], p[1]);
		}
		if (*q == '\0') break;
		p = q + 1;
	}
	return flag;
}

static void mm_mapopt_parse_rg(mm_mapopt_t *o, char const *arg)
{
	free(o->rg_line); free(o->rg_id);
	o->rg_line = NULL; o->rg_id = NULL;
	o->flag &= ~(0x01ULL<<MM_RG);

	char const *id, *p = arg;
	char b[256], *q = b;
	while (q < b+256 && *p != '\0') {
		if (p[0] == '\\' && p[1] == 't') { if (p[1] == '\0') { break; } *q++ = '\t'; p += 2; }
		else { *q++ = *p++; }
	}
	*q = '\0';
	if (strstr(b, "@RG") != b) return;
	if ((id = strstr(b, "\tID:")) == 0) return;

	#define _dup(x)	({ char *_p = malloc(strlen(x)+1); memcpy(_p, (x), strlen(x)); _p[strlen(x)] = '\0'; _p; })
	o->rg_line = _dup(b); o->rg_id = _dup(id+4);
	char *t = o->rg_id;
	while (*t != '\t' && *t != '\n' && *t != '\0') { t++; }
	*t = '\0';
	o->flag |= 0x01ULL<<MM_RG;
	#undef _dup
	return;
}

static uint64_t mm_mapopt_parse_format(mm_mapopt_t *o, char const *arg)
{
	if (strcmp(arg, "sam") == 0) return 0;
	else if (strcmp(arg, "maf") == 0) return MM_MAF;
	else if (strcmp(arg, "blast6") == 0) return MM_BLAST6;
	else if (strcmp(arg, "blasr1") == 0) return MM_BLASR1;
	else if (strcmp(arg, "blasr4") == 0) return MM_BLASR4;
	else if (strcmp(arg, "paf") == 0) return MM_PAF;
	else if (strcmp(arg, "mhap") == 0) return MM_MHAP;
	else if (strcmp(arg, "falcon") == 0) return MM_FALCON;
	else if (o->verbose >= 1) fprintf(stderr, "[M::%s] Unknown output format: `%s'.\n", __func__, arg);
	return 0;
}

static int mm_mapopt_parse(mm_mapopt_t *o, int argc, char *argv[], char const **fnr, char const **fnw, ptr_v *v)
{
	int ret = 0;
	while (optind < argc) {
		int ch;
		if ((ch = getopt(argc, argv, "t:x:V:c:k:w:f:B:d:l:C:NXAs:m:r:M:a:b:p:q:L:H:I:J:S:E:D:Y:O:PQR:T:U:vh")) < 0) {
			kv_push(void*, *v, argv[optind]); optind++; continue;
		}
		switch (ch) {
			case 't': o->nth = atoi(optarg); break;
			case 'x': mm_mapopt_load_preset(o, optarg); break;
			case 'V':
				if (isdigit(optarg[0])) { o->verbose = atoi(optarg); }
				else { for (char const *p = optarg; *p; p++, o->verbose++) {} }
				break;
			case 'k': o->k = atoi(optarg); break;
			case 'w': o->w = atoi(optarg); break;
			case 'f': mm_mapopt_parse_threshs(o, optarg); break;
			case 'B': o->b = atoi(optarg); break;
			case 'd': *fnw = optarg; break;
			case 'l': *fnr = optarg; break;
			case 'C': mm_mapopt_parse_base_ids(o, optarg); break;
			case 'N': o->base_rid = UINT32_MAX, o->base_qid = UINT32_MAX; break;
			case 'X': o->flag |= MM_AVA; break;
			case 'A': o->flag |= MM_COMP; break;
			case 's': o->min = atoi(optarg); break;
			case 'm': o->min_ratio = atof(optarg); break;
			case 'M': o->max_cnt = atoi(optarg); break;
			case 'a': o->m = atoi(optarg); break;
			case 'b': o->x = atoi(optarg); break;
			case 'p': o->gi = atoi(optarg); break;
			case 'q': o->ge = atoi(optarg); break;
			case 'F': o->llim = atoi(optarg); break;
			case 'G': o->hlim = atoi(optarg); break;
			case 'L': o->rmin = atoi(optarg); break;
			case 'H': o->qmin = atoi(optarg); break;
			case 'I': o->blim = atoi(optarg); break;
			case 'J': o->elim = atoi(optarg); break;
			case 'S': o->sidx = atoi(optarg); break;
			case 'E': o->eidx = atoi(optarg); break;
			case 'D': o->batch_size = atoi(optarg); break;
			case 'Y': o->xdrop = atoi(optarg); break;
			case 'O': o->flag &= ~(0xffULL<<56), o->flag |= mm_mapopt_parse_format(o, optarg); break;
			case 'P': o->flag |= MM_OMIT_REP; break;
			case 'Q': o->flag |= MM_KEEP_QUAL; break;
			case 'R': mm_mapopt_parse_rg(o, optarg); break;
			case 'T': o->flag |= mm_mapopt_parse_tags(o, optarg, NULL); break;
			case 'U': mm_mapopt_parse_tags(o, optarg, &o->tags); break;
			case 'v': ret = 1; break;
			case 'h': ret = 2; break;
		}
	}
	return ret;
}

int main(int argc, char *argv[])
{
	int ret = 1;
	char const *fnr = NULL, *fnw = NULL;
	bseq_file_t *fp = NULL;
	ptr_v v = { 0 };
	FILE *fpr = NULL, *fpw = NULL;

	// unittest hook
	#if UNITTEST != 0
	if (argc > 1 && strcmp(argv[1], "unittest") == 0) return unittest_main(argc, argv);
	#endif

	enable_info(0);
	set_info(0, "[main] parsing arguments");
	liftrlimit(); posixly_correct();
	mm_realtime0 = realtime();
	mm_mapopt_t *opt = mm_mapopt_init();
	switch (mm_mapopt_parse(opt, argc, argv, &fnr, &fnw, &v)) {
		case 1: mm_print_version(); ret = 0; goto _final;
		case 2: mm_print_help(opt); ret = 0; goto _final;
	}
	if (!fnr && v.n == 0) { mm_print_help(opt); goto _final; }
	if (!fnw && ((fnr && v.n == 0) || (!fnr && v.n == 1 && !(opt->flag&MM_AVA)))) {
		if (opt->verbose >= 1) fprintf(stderr, "[M::%s] query-side input redirected to stdin.\n", __func__);
		kv_push(void*, v, "-");
	}
	if (opt->w >= 16) opt->w = (int)(.6666667 * opt->k + .499);
	if (mm_mapopt_check(opt, fprintf, stderr)) goto _final;

	set_info(0, "[main] open index file");
	if (fnr && (fpr = fopen(fnr, "rb")) == NULL) {
		fprintf(stderr, "[E::%s] failed to open index file `%s'. Please check file path and it exists.\n", __func__, fnr);
		goto _final;
	}
	if (fnw && (fpw = fopen(fnw, "wb")) == NULL) {
		fprintf(stderr, "[E::%s] failed to open index file `%s' in write mode. Please check file path and its permission.\n", __func__, fnw);
		goto _final;
	}
	for (uint64_t i = 0; i < (fpr? UINT64_MAX : (((opt->flag&MM_AVA) || fpw)? v.n : 1)); ++i) {
		mm_idx_t *mi = NULL;
		mm_align_t *aln = NULL;

		// load/generate index for this index-side iteration
		if (fpr) {
			mi = mm_idx_load(fpr, opt->nth);
		} else {
			fp = bseq_open((char const *)v.a[i], opt->batch_size, 0, opt->rmin, 0, NULL);
			mi = mm_idx_gen(opt, fp);
			opt->base_rid += bseq_close(fp);
		}

		// check sanity of the index
		if (mi == 0) {
			if (fpr && i > 0) break;
			fprintf(stderr, "[E::%s] failed to %s `%s'. Please check %s.\n", __func__,
				fpr? "load index file" : "open sequence file",
				fpr? fnr : (const char*)v.a[i], fpr? "file path, format and its version" : "file path and format");
			goto _final;
		}
		if (opt->verbose >= 1) fprintf(stderr, "[M::%s::%.3f*%.2f] loaded/built index for %lu target sequence(s)\n", __func__,
			realtime() - mm_realtime0, cputime() / (realtime() - mm_realtime0), mi->s.n);

		// do the task
		if (fpw) {
			mm_idx_dump(fpw, mi, opt->nth);
		} else {
			aln = mm_align_init(opt, mi);
			for (uint64_t j = (!fpr && !(opt->flag&MM_AVA)); j < v.n; ++j) {
				if (!(fp = bseq_open((const char*)v.a[j], opt->batch_size, (opt->flag&MM_KEEP_QUAL)!=0, opt->qmin, opt->tags.n, opt->tags.a))) {
					fprintf(stderr, "[E::%s] failed to open sequence file `%s'. Please check file path and format.\n", __func__, (const char*)v.a[j]);
					goto _final;
				}
				mm_align_file(aln, fp);
				bseq_close(fp);
			}
			mm_align_destroy(aln);
		}
		mm_idx_destroy(mi);
	}
	fprintf(stderr, "[M::%s] Version: %s\n", __func__, MM_VERSION);
	fprintf(stderr, "[M::%s] CMD:", __func__);
	for (uint64_t i = 0; i < (uint64_t)argc; ++i) fprintf(stderr, " %s", argv[i]);
	fprintf(stderr, "\n[M::%s] Real time: %.3f sec; CPU: %.3f sec\n", __func__, realtime() - mm_realtime0, cputime());
	ret = 0;
_final:
	free(v.a); mm_mapopt_destroy(opt);
	if (fpr) fclose(fpr);
	if (fpw) fclose(fpw);
	return ret;
}

/* end of main.c */<|MERGE_RESOLUTION|>--- conflicted
+++ resolved
@@ -1886,46 +1886,27 @@
 			fp->state = 1;						/* transition to spaces between delim and name */
 		case 1:
 			_strip(p, t, sv);
-<<<<<<< HEAD
-			if (p >= t) { goto _refill; }
-=======
-			if (_unlikely(p >= t)) goto _refill;
->>>>>>> 1065dbd7
+			if (_unlikely(p >= t)) { goto _refill; }
 			s->name = (char*)_beg(q, mem->a);
 			fp->state = 2;
 		case 2:
 			m = _readline(p, t, q, sv, _id);
-<<<<<<< HEAD
-			if (p >= t) { goto _refill; }
+			if (_unlikely(p >= t)) { goto _refill; }
 			p++;								/* skip '\n' or ' ' */
-=======
-			if (_unlikely(p >= t)) goto _refill;
-			p++;								// skip '\n' or ' '
->>>>>>> 1065dbd7
 			s->l_name = _term(q, mem->a, s->name);
 			s->tag = _beg(q, mem->a);
 			if ((m & 0x01) == 0) { goto _seq_head; }
 			fp->state = 3;
 		case 3:
 			_strip(p, t, sv);
-<<<<<<< HEAD
-			if (p >= t) { goto _refill; }
-=======
-			if (_unlikely(p >= t)) goto _refill;
->>>>>>> 1065dbd7
+			if (_unlikely(p >= t)) { goto _refill; }
 			*q++ = 'C'; *q++ = 'O'; *q++ = 'Z';
 			fp->state = 4;
 		case 4:									/* parsing comment */
 			_readline(p, t, q, lv, _id);
-<<<<<<< HEAD
-			if (p >= t) { goto _refill; }		/* refill needed, comment continues */
+			if (_unlikely(p >= t)) { goto _refill; }	/* refill needed, comment continues */
 			p++;								/* skip '\n' */
-			while (*--q == ' ') {} q++;			/* strip spaces */
-=======
-			if (_unlikely(p >= t)) goto _refill;			// refill needed, comment continues
-			p++;								// skip '\n'
-			while (q[-1] == ' ') { q--; }		// strip spaces
->>>>>>> 1065dbd7
+			while (q[-1] == ' ') { q--; }		/* strip spaces */
 			if (!fp->keep_comment) q = mem->a + (uint64_t)s->tag;
 		_seq_head:
 			s->l_tag = _term(q, mem->a, s->tag);
@@ -1934,72 +1915,41 @@
 		case 5:									/* parsing seq */
 			while (1) {
 				m = _readline(p, t, q, dv, _trans);
-<<<<<<< HEAD
-				if (p >= t) { m |= fp->is_eof; break; }
+				if (_unlikely(p >= t)) { m |= fp->is_eof; break; }
 				if (m & 0x01) { break; }
 				p++;							/* skip '\n' */
-=======
-				if (_unlikely(p >= t)) { m |= fp->is_eof; break; }
-				if (m & 0x01) break;
-				p++;							// skip '\n'
->>>>>>> 1065dbd7
 			}
 			if ((m & 0x01) == 0) { goto _refill; }
 			s->l_seq = _term(q, mem->a, s->seq);
-<<<<<<< HEAD
-			if (p >= t) { break; }
-=======
-			if (_unlikely(p >= t)) break;
->>>>>>> 1065dbd7
+			if (_unlikely(p >= t)) { break; }
 			s->qual = _beg(q, mem->a);
 			if (fp->delim == '>') { goto _qual_tail; }
 			fp->state = 6;
 		case 6:
 			_skipline(p, t);
-<<<<<<< HEAD
-			if (p >= t) { goto _refill; }
-=======
-			if (_unlikely(p >= t)) goto _refill;
->>>>>>> 1065dbd7
+			if (_unlikely(p >= t)) { goto _refill; }
 			p++;
 			fp->state = 7; fp->acc = 0;
 		case 7:									/* parsing qual */
 			acc = fp->acc, lim = s->l_seq;
 			if (fp->keep_qual) {
 				while (1) {
-<<<<<<< HEAD
 					uint8_t const *b = q; _readline(p, t, q, lv, _id); acc += q - b;
-					if (p >= t) { fp->acc = acc; goto _refill; }
+					if (_unlikely(p >= t)) { fp->acc = acc; goto _refill; }
 					if (acc >= lim) { break; }
 					p++;						/* skip '\n' */
-=======
-					const uint8_t *b = q; _readline(p, t, q, lv, _id); acc += q - b;
-					if (_unlikely(p >= t)) { fp->acc = acc; goto _refill; }
-					if (acc >= lim) break;
-					p++;						// skip '\n'
->>>>>>> 1065dbd7
 				}
 			} else {
 				while (1) {
 					acc += _skipline(p, t);
-<<<<<<< HEAD
-					if (p >= t) { fp->acc = acc; goto _refill; }
+					if (_unlikely(p >= t)) { fp->acc = acc; goto _refill; }
 					if (acc >= lim) { break; }
 					p++;						/* skip '\n' */
-=======
-					if (_unlikely(p >= t)) { fp->acc = acc; goto _refill; }
-					if (acc >= lim) break;
-					p++;						// skip '\n'
->>>>>>> 1065dbd7
 				}
 			}
 			fp->state = 8;
 		case 8:
-<<<<<<< HEAD
-			if (p >= t) { goto _refill; }
-=======
-			if (_unlikely(p >= t)) goto _refill;
->>>>>>> 1065dbd7
+			if (_unlikely(p >= t)) { goto _refill; }
 			_strip(p, t, lv);
 		_qual_tail:
 			_term(q, mem->a, s->qual);
