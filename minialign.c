#include <unistd.h>
#include <zlib.h>
#include <math.h>
#include <stddef.h>
#include <stdint.h>
#include <stdio.h>
#include <stdlib.h>
#include <string.h>
#include <assert.h>
#include <sys/resource.h>
#include <sys/time.h>
#include <sys/types.h>

#include "kvec.h"
#include "ptask.h"
#include "gaba.h"

<<<<<<< HEAD
#define MM_VERSION "0.4.0"
=======
#define MM_VERSION "0.3.3"
>>>>>>> 840b7367

#include "arch/arch.h"
#define _VECTOR_ALIAS_PREFIX		v16i8
#include "arch/vector_alias.h"

#define MAX2(x,y) 		( (x) > (y) ? (x) : (y) )
#define MIN2(x,y) 		( (x) < (y) ? (x) : (y) )

#include "kseq.h"
KSEQ_INIT(gzFile, gzread)

/* minimap.h */

typedef struct bseq_file_s {
	int is_eof;
	gzFile fp;
	kseq_t *ks;
} bseq_file_t;

typedef struct {
	uint32_t l_seq, rid;
	char *name;
	uint8_t *seq;
} bseq_t;
typedef struct { size_t n, m; bseq_t *a; } bseq_v;

typedef struct { uint32_t x[2]; } v2u32_t;
typedef struct { uint32_t x[4]; } v4u32_t;
typedef struct { uint64_t x[2]; } v2u64_t;

typedef union {
	uint64_t u64[2];
	uint32_t u32[4];
} mm128_t;

typedef struct { size_t n, m; mm128_t *a; } mm128_v;
typedef struct { size_t n, m; v2u32_t *a; } v2u32_v;
typedef struct { size_t n, m; uint64_t *a; } uint64_v;
typedef struct { size_t n, m; uint32_t *a; } uint32_v;
typedef struct { size_t n, m; uint8_t *a; } uint8_v;
typedef struct { size_t n, m; void **a; } ptr_v;

typedef struct {
	mm128_v a;   // (minimizer, position) array
	int32_t n;   // size of the _p_ array
	uint64_t *p; // position array for minimizers appearing >1 times
	void *h;     // hash table indexing _p_ and minimizers appearing once
} mm_idx_bucket_t;

typedef struct {
	uint32_t w, k, b;
	uint32_t n;  // number of reference sequences
	mm_idx_bucket_t *B;
	bseq_v s;

	// work
	mm128_v a;
	uint64_v size;
	ptr_v base;
} mm_idx_t;

typedef struct {
	uint64_t batch_size;
<<<<<<< HEAD
	uint32_t sidx, eidx, n_threads, min, k, w, b;
	double min_ratio;
=======
	uint32_t sidx, eidx, n_threads, min_len, k, w, b;
	double min_len_ratio;
>>>>>>> 840b7367
	int32_t m, x, gi, ge, xdrop, ofs_llim, ofs_hlim;
	uint32_t n_frq;
	float frq[16];
} mm_mapopt_t;

/* end of minimap.h */

#include "ksort.h"
#define sort_key_64(a) ((a))
KRADIX_SORT_INIT(64, uint64_t, sort_key_64, 4)
#define sort_key_64x(a) ((a).x[0])
KRADIX_SORT_INIT(64x, v2u32_t, sort_key_64x, 4)
#define sort_key_128x(a) ((a).u64[0])
KRADIX_SORT_INIT(128x, mm128_t, sort_key_128x, 8) 
KSORT_INIT_GENERIC(uint32_t)

#include "khash.h"
#define idx_hash(a) ((a)>>1)
#define idx_eq(a, b) ((a)>>1 == (b)>>1)
KHASH_INIT(idx, uint64_t, uint64_t, 1, idx_hash, idx_eq)
typedef khash_t(idx) idxhash_t;
#define pos_hash(a)	(a)
#define pos_eq(a, b)	((a)==(b))
KHASH_INIT(pos, uint64_t, uint64_t, 1, pos_hash, pos_eq)
typedef khash_t(pos) poshash_t;

/* misc.c */

int mm_verbose = 3;
double mm_realtime0;

static double cputime()
{
	struct rusage r;
	getrusage(RUSAGE_SELF, &r);
	return r.ru_utime.tv_sec + r.ru_stime.tv_sec + 1e-6 * (r.ru_utime.tv_usec + r.ru_stime.tv_usec);
}

static double realtime()
{
	struct timeval tp;
	gettimeofday(&tp, NULL);
	return tp.tv_sec + tp.tv_usec * 1e-6;
}

/* end of misc.c */

/* bseq.c */

// ascii to 4bit conversion
static unsigned char seq_nt4_table_4bit[32] = {
	0, 1, 0, 2,  0, 0, 0, 4,  0, 0, 0, 0,  0, 0, 0, 0,
	0, 0, 0, 0,  8, 0, 0, 0,  0, 0, 0, 0,  0, 0, 0, 0,
};

static bseq_file_t *bseq_open(const char *fn)
{
	bseq_file_t *fp;
	gzFile f;
	f = fn && strcmp(fn, "-")? gzopen(fn, "r") : gzdopen(fileno(stdin), "r");
	if (f == 0) return 0;
	fp = (bseq_file_t*)calloc(1, sizeof(bseq_file_t));
	fp->fp = f;
	gzbuffer(fp->fp, 64*1024);
	fp->ks = kseq_init(fp->fp);
	return fp;
}

static void bseq_close(bseq_file_t *fp)
{
	kseq_destroy(fp->ks);
	gzclose(fp->fp);
	free(fp);
}

static bseq_t *bseq_read(bseq_file_t *fp, uint64_t chunk_size, uint32_t *n_, void **base, uint64_t *size)
{
	uint32_t i, n = *n_;
	kvec_t(uint8_t) mem = {0};
	kvec_t(bseq_t) seq = {0};
	static const uint8_t margin[64] = {0};

	kv_pushm(uint8_t, mem, margin, 64);
	kseq_t *ks = fp->ks;
	while (kseq_read(ks) >= 0) {
		bseq_t *s;
		kv_pushp(bseq_t, seq, &s);

		kv_reserve(uint8_t, mem, mem.n + ks->name.l + ks->seq.l + 2);
		s->l_seq = ks->seq.l;
		s->rid = seq.n + n - 1;
		s->name = (char *)mem.n;
		kv_pushm(uint8_t, mem, ks->name.s, ks->name.l);
		kv_push(uint8_t, mem, '\0');
		s->seq = (uint8_t *)mem.n;
		for (i = 0; i < ks->seq.l; ++i)
			kv_push(uint8_t, mem, seq_nt4_table_4bit[0x1f&ks->seq.s[i]]);
		kv_push(uint8_t, mem, '\0');
		if (mem.n >= chunk_size) break;
	}
	kv_pushm(uint8_t, mem, margin, 64);

	for (i = 0; i < seq.n; i++) {
		seq.a[i].name += (ptrdiff_t)mem.a;
		seq.a[i].seq += (ptrdiff_t)mem.a;
	}
	if (seq.n == 0) free(mem.a), mem.a = 0, fp->is_eof = 1;
	*n_ += seq.n;
	*base = (void*)mem.a;
	*size = mem.n;
	return seq.a;
}

static int bseq_eof(bseq_file_t *fp)
{
	return fp->is_eof;
}

/* end of bseq.c */

/* sketch.c */

static inline uint64_t hash64(uint64_t key, uint64_t mask)
{
	key = (~key + (key << 21)) & mask; // key = (key << 21) - key - 1;
	key = key ^ key >> 24;
	key = ((key + (key << 3)) + (key << 8)) & mask; // key * 265
	key = key ^ key >> 14;
	key = ((key + (key << 2)) + (key << 4)) & mask; // key * 21
	key = key ^ key >> 28;
	key = (key + (key << 31)) & mask;
	return key;
}

/**
 * Find symmetric (w,k)-minimizers on a DNA sequence
 *
 * @param str    DNA sequence
 * @param len    length of $str
 * @param w      find a minimizer for every $w consecutive k-mers
 * @param k      k-mer size
 * @param rid    reference ID; will be copied to the output $p array
 * @param p      minimizers; p->a[i].x is the 2k-bit hash value;
 *               p->a[i].y = rid<<32 | lastPos<<1 | strand
 *               where lastPos is the position of the last base of the i-th minimizer,
 *               and strand indicates whether the minimizer comes from the top or the bottom strand.
 *               Callers may want to set "p->n = 0"; otherwise results are appended to p
 */
static void mm_sketch(const uint8_t *seq4, uint32_t len, uint32_t w, uint32_t k, uint32_t rid, mm128_v *p)
{
	uint64_t shift1 = 2 * (k - 1), mask = (1ULL<<2*k) - 1, k0 = 0, k1 = 0;
	uint32_t i, j, l, buf_pos, min_pos;
	mm128_t buf[w], min = { .u64 = { UINT64_MAX, UINT64_MAX } };

	assert(len > 0 && w > 0 && k > 0);
	memset(buf, 0xff, w * sizeof(mm128_t));

	for (i = l = buf_pos = min_pos = 0; i < len; ++i) {
		uint64_t _c = seq4[i];
		mm128_t info = { .u64 = { UINT64_MAX, UINT64_MAX } };
		if (_c != 0) { // not an ambiguous base
			uint64_t c = 0x03 & ((_c>>1) - (_c>>3));
			k0 = (k0 << 2 | c) & mask;           // forward k-mer
			k1 = (k1 >> 2) | (3ULL^c) << shift1; // reverse k-mer
			if (k0 == k1) continue; // skip "symmetric k-mers" as we don't know it strand
			if (++l >= k) {
				info.u64[0] = hash64(k0 < k1? k0 : k1, mask);
				info.u32[2] = k0 < k1? i : ~i; info.u32[3] = rid;
			}
		} else l = 0;
		buf[buf_pos] = info; // need to do this here as appropriate buf_pos and buf[buf_pos] are needed below
		if (l == w + k - 1) { // special case for the first window - because identical k-mers are not stored yet
			for (j = buf_pos + 1; j < w; ++j)
				if (min.u64[0] == buf[j].u64[0] && buf[j].u64[1] != min.u64[1]) kv_push(mm128_t, *p, buf[j]);
			for (j = 0; j < buf_pos; ++j)
				if (min.u64[0] == buf[j].u64[0] && buf[j].u64[1] != min.u64[1]) kv_push(mm128_t, *p, buf[j]);
		}
		if (info.u64[0] <= min.u64[0]) { // a new minimum; then write the old min
			if (l >= w + k) kv_push(mm128_t, *p, min);
			min = info, min_pos = buf_pos;
		} else if (buf_pos == min_pos) { // old min has moved outside the window
			if (l >= w + k - 1) kv_push(mm128_t, *p, min);
			for (j = buf_pos + 1, min.u64[0] = UINT64_MAX; j < w; ++j) // the two loops are necessary when there are identical k-mers
				if (min.u64[0] >= buf[j].u64[0]) min = buf[j], min_pos = j; // >= is important s.t. min is always the closest k-mer
			for (j = 0; j <= buf_pos; ++j)
				if (min.u64[0] >= buf[j].u64[0]) min = buf[j], min_pos = j;
			if (l >= w + k - 1) { // write identical k-mers
				for (j = buf_pos + 1; j < w; ++j) // these two loops make sure the output is sorted
					if (min.u64[0] == buf[j].u64[0] && min.u64[1] != buf[j].u64[1]) kv_push(mm128_t, *p, buf[j]);
				for (j = 0; j <= buf_pos; ++j)
					if (min.u64[0] == buf[j].u64[0] && min.u64[1] != buf[j].u64[1]) kv_push(mm128_t, *p, buf[j]);
			}
		}
		if (++buf_pos == w) buf_pos = 0;
	}
	if (min.u64[0] != UINT64_MAX)
		kv_push(mm128_t, *p, min);
}

/* end of sketch.c */

/* index.c */

static mm_idx_t *mm_idx_init(uint32_t w, uint32_t k, uint32_t b)
{
	mm_idx_t *mi = (mm_idx_t*)calloc(1, sizeof(mm_idx_t));
	mi->w = w<1? 1 : w, mi->k = k; mi->b = MIN2(k*2, b);
	mi->B = (mm_idx_bucket_t*)calloc(1<<b, sizeof(mm_idx_bucket_t));
	return mi;
}

static void mm_idx_destroy(mm_idx_t *mi)
{
	uint32_t i;
	if (mi == 0) return;
	for (i = 0; i < 1<<mi->b; ++i) {
		free(mi->B[i].p);
		free(mi->B[i].a.a);
		kh_destroy(idx, (idxhash_t*)mi->B[i].h);
	}
	free(mi->B);
	for (i = 0; i < mi->base.n; ++i) free(mi->base.a[i]);
	free(mi->base.a); free(mi->size.a);
	free(mi->s.a); free(mi->a.a); free(mi);
}

static const v2u32_t *mm_idx_get(const mm_idx_t *mi, uint64_t minier, uint64_t *n)
{
	uint64_t mask = (1<<mi->b) - 1;
	khint_t k;
	mm_idx_bucket_t *b = &mi->B[minier&mask];
	idxhash_t *h = (idxhash_t*)b->h;
	*n = 0;
	if (h == 0) return 0;
	k = kh_get(idx, h, minier>>mi->b<<1);
	if (k == kh_end(h)) return 0;
	if (kh_key(h, k)&1) {
		*n = 1;
		return (const v2u32_t*)&kh_val(h, k);
	} else {
		*n = (uint32_t)kh_val(h, k);
		return (const v2u32_t*)&b->p[kh_val(h, k)>>32];
	}
}

static uint32_t mm_idx_cal_max_occ(const mm_idx_t *mi, float f)
{
	uint64_t i, n = 0;
	uint32_t thres;
	khint_t *a, k;
	if (f <= 0.) return UINT32_MAX;
	for (i = 0; i < 1<<mi->b; ++i)
		if (mi->B[i].h) n += kh_size((idxhash_t*)mi->B[i].h);
	a = (uint32_t*)malloc(n * 4);
	for (i = n = 0; i < 1<<mi->b; ++i) {
		idxhash_t *h = (idxhash_t*)mi->B[i].h;
		if (h == 0) continue;
		for (k = 0; k < kh_end(h); ++k) {
			if (!kh_exist(h, k)) continue;
			a[n++] = kh_key(h, k)&1? 1 : (uint32_t)kh_val(h, k);
		}
	}
	thres = ks_ksmall_uint32_t(n, a, (uint32_t)((1. - f) * n)) + 1;
	free(a);
	return thres;
}

/******************
 * Generate index *
 ******************/

typedef struct {
	uint64_t batch_size;
	uint32_t n_processed;
	bseq_file_t *fp;
	mm_idx_t *mi;
} mm_idx_pipeline_t;

typedef struct {
    uint32_t n_seq;
	bseq_t *seq;
	void *base;
	uint64_t size;
	mm128_v a;
} mm_idx_step_t;

static void *mm_idx_source(void *arg)
{
	mm_idx_pipeline_t *q = (mm_idx_pipeline_t*)arg;
	mm_idx_step_t *s = (mm_idx_step_t*)calloc(1, sizeof(mm_idx_step_t));
	uint64_t base_n_seq = q->mi->n, size;
	void *base;
	s->seq = bseq_read(q->fp, q->batch_size, &q->mi->n, &base, &size);
	s->n_seq = q->mi->n - base_n_seq;
	if (s->seq == 0) { free(s), s = 0; return 0; }

	kv_push(void*, q->mi->base, base);
	kv_push(uint64_t, q->mi->size, size);
	// kv_pushm(bseq_t, q->mi->s, seq, n_seq);
	return s;
}

static void *mm_idx_worker(void *arg, void *item)
{
	uint32_t i;
	mm_idx_pipeline_t *q = (mm_idx_pipeline_t*)arg;
	mm_idx_step_t *s = (mm_idx_step_t*)item;
	for (i = 0; i < s->n_seq; ++i)
		mm_sketch(s->seq[i].seq, s->seq[i].l_seq, q->mi->w, q->mi->k, s->seq[i].rid, &s->a);
	return s;
}

static void mm_idx_drain(void *arg, void *item)
{
	mm_idx_pipeline_t *q = (mm_idx_pipeline_t*)arg;
	mm_idx_step_t *s = (mm_idx_step_t*)item;
	uint64_t i, mask = (1<<q->mi->b) - 1;
	q->mi->s.n = MAX2(q->mi->s.n, s->seq[s->n_seq-1].rid+1);
	kv_reserve(bseq_t, q->mi->s, q->mi->s.n);
	for (i = 0; i < s->n_seq; ++i)
		q->mi->s.a[s->seq[i].rid] = s->seq[i];
	// kv_pushm(mm128_t, q->mi->a, s->a.a, s->a.n);

	for (i = 0; i < s->a.n; ++i) {
		mm128_v *p = &q->mi->B[s->a.a[i].u64[0]&mask].a;
		kv_push(mm128_t, *p, s->a.a[i]);
	}

	free(s->seq); free(s->a.a);
	return;
}

typedef struct {
	mm_idx_t *mi;
	uint32_t from, to;
} mm_idx_post_t;

static void *mm_idx_post(void *arg, void *item)
{
	uint32_t i, j, start_a, start_p, n, n_keys;
	mm_idx_post_t *q = (mm_idx_post_t*)arg;
	mm_idx_t *mi = q->mi;

	for (i = q->from; i < q->to; ++i) {
		idxhash_t *h;
		mm_idx_bucket_t *b = &mi->B[i];
		if (b->a.n == 0) continue;

		// sort by minimizer
		radix_sort_128x(b->a.a, b->a.a + b->a.n);

		// count and preallocate
		for (j = 1, n = 1, n_keys = 0, b->n = 0; j <= b->a.n; ++j) {
			if (j == b->a.n || b->a.a[j].u64[0] != b->a.a[j-1].u64[0]) {
				++n_keys;
				if (n > 1) b->n += n;
				n = 1;
			} else ++n;
		}
		h = kh_init(idx);
		kh_resize(idx, h, n_keys);
		b->p = (uint64_t*)calloc(b->n, 8);

		// create the hash table
		for (j = 1, n = 1, start_a = start_p = 0; j <= b->a.n; ++j) {
			if (j == b->a.n || b->a.a[j].u64[0] != b->a.a[j-1].u64[0]) {
				khint_t itr;
				int absent;
				mm128_t *p = &b->a.a[j-1];
				itr = kh_put(idx, h, p->u64[0]>>mi->b<<1, &absent);
				assert(absent && j - start_a == n);
				if (n == 1) {
					kh_key(h, itr) |= 1;
					kh_val(h, itr) = p->u64[1];
				} else {
					int k;
					for (k = 0; k < n; ++k)
						b->p[start_p + k] = b->a.a[start_a + k].u64[1];
					kh_val(h, itr) = (uint64_t)start_p<<32 | n;
					start_p += n;
				}
				start_a = j, n = 1;
			} else ++n;
		}
		b->h = h;
		assert(b->n == start_p);

		// deallocate and clear b->a
		free(b->a.a);
		b->a.n = b->a.m = 0, b->a.a = 0;
	}
	return 0;
}

static mm_idx_t *mm_idx_gen(bseq_file_t *fp, uint32_t w, uint32_t k, uint32_t b, uint64_t batch_size, uint32_t n_threads)
{
	uint64_t i;
	mm_idx_pipeline_t pl = {0}, **p;
	n_threads += (n_threads == 0);
	pl.batch_size = batch_size;
	pl.fp = fp;
	if (pl.fp == 0) return 0;
	pl.mi = mm_idx_init(w, k, b);

	p = (mm_idx_pipeline_t**)calloc(n_threads, sizeof(mm_idx_pipeline_t*));
	for (i = 0; i < n_threads; ++i) p[i] = &pl;
	ptask_t *pt = ptask_init(mm_idx_worker, (void**)p, n_threads, 256);
	ptask_stream(pt, mm_idx_source, &pl, mm_idx_drain, &pl, 256/n_threads);
	ptask_clean(pt);
	free(p);
	
	if (mm_verbose >= 3)
		fprintf(stderr, "[M::%s::%.3f*%.2f] collected minimizers\n", __func__, realtime() - mm_realtime0, cputime() / (realtime() - mm_realtime0));

	mm_idx_post_t *q = (mm_idx_post_t*)calloc(n_threads, sizeof(mm_idx_post_t));
	mm_idx_post_t **qq = (mm_idx_post_t**)calloc(n_threads, sizeof(mm_idx_post_t*));
	for (i = 0; i < n_threads; ++i) {
		q[i].mi = pl.mi;
		q[i].from = (1ULL<<pl.mi->b)*i/n_threads;
		q[i].to = (1ULL<<pl.mi->b)*(i+1)/n_threads;
		qq[i] = &q[i];
	}
	pt = ptask_init(mm_idx_post, (void**)qq, n_threads, 256);
	ptask_parallel(pt, NULL, NULL);
	ptask_clean(pt);
	free(q); free(qq);

	if (mm_verbose >= 3)
		fprintf(stderr, "[M::%s::%.3f*%.2f] sorted minimizers\n", __func__, realtime() - mm_realtime0, cputime() / (realtime() - mm_realtime0));
	return pl.mi;
}

static mm_idx_t *mm_idx_build(const char *fn, uint32_t w, uint32_t k, uint32_t b, float *frq, uint32_t n_frq, uint32_t n_threads) // a simpler interface
{
	bseq_file_t *fp;
	mm_idx_t *mi;
	fp = bseq_open(fn);
	if (fp == 0) return 0;
	mi = mm_idx_gen(fp, w, k, b, 1<<18, n_threads);
	bseq_close(fp);
	return mi;
}

/*************
 * index I/O *
 *************/

#define MM_IDX_MAGIC "MAI\4"		/* minialign index version 4, differs from minimap index signature */

static void mm_idx_dump(FILE *fp, const mm_idx_t *mi)
{
	uint32_t x[3];
	uint64_t i, j, size = 0, y[2];
	for (i = 0; i < mi->size.n; ++i) size += mi->size.a[i];
	x[0] = mi->w, x[1] = mi->k, x[2] = mi->b; y[0] = mi->s.n, y[1] = size;
	fwrite(MM_IDX_MAGIC, 1, 4, fp);
	fwrite(x, 4, 3, fp);
	fwrite(y, 8, 2, fp);
<<<<<<< HEAD

=======
>>>>>>> 840b7367
	for (i = 0; i < 1<<mi->b; ++i) {
		mm_idx_bucket_t *b = &mi->B[i];
		khint_t k;
		idxhash_t *h = (idxhash_t*)b->h;
		uint32_t size = h? h->size : 0;
		fwrite(&b->n, 4, 1, fp);
		fwrite(b->p, 8, b->n, fp);
		fwrite(&size, 4, 1, fp);
		if (size == 0) continue;
		for (k = 0; k < kh_end(h); ++k) {
			uint64_t x[2];
			if (!kh_exist(h, k)) continue;
			x[0] = kh_key(h, k), x[1] = kh_val(h, k);
			fwrite(x, 8, 2, fp);
		}
	}
	for (i = 0; i < mi->base.n; ++i)
		fwrite(mi->base.a[i], sizeof(char), mi->size.a[i], fp);
	for (i = j = size = 0; i < mi->s.n; ++i) {
		if ((uintptr_t)mi->s.a[i].seq < (uintptr_t)mi->base.a[j]
		|| (uintptr_t)mi->s.a[i].seq >= (uintptr_t)mi->base.a[j] + (ptrdiff_t)mi->size.a[j]) {
			size += mi->size.a[j++];
		}
		mi->s.a[i].name -= (ptrdiff_t)mi->base.a[j], mi->s.a[i].seq -= (ptrdiff_t)mi->base.a[j];
		mi->s.a[i].name += (ptrdiff_t)size, mi->s.a[i].seq += (ptrdiff_t)size;
	}
	fwrite(mi->s.a, sizeof(bseq_t), mi->s.n, fp);
}

static mm_idx_t *mm_idx_load(FILE *fp)
{
	char magic[4];
	uint32_t x[3];
	uint64_t i, bsize, y[2];

	mm_idx_t *mi;
	if (fread(magic, 1, 4, fp) != 4) return 0;
	if (strncmp(magic, MM_IDX_MAGIC, 4) != 0) return 0;
	if (fread(x, 4, 3, fp) != 3) return 0;
	if (fread(y, 8, 2, fp) != 2) return 0;
	mi = mm_idx_init(x[0], x[1], x[2]); mi->n = mi->s.n = y[0]; bsize = y[1];
	for (i = 0; i < 1<<mi->b; ++i) {
		mm_idx_bucket_t *b = &mi->B[i];
		uint32_t j, hsize;
		khint_t k;
		idxhash_t *h;
		if (fread(&b->n, 4, 1, fp) != 1) goto _mm_idx_load_fail;
		b->p = (uint64_t*)malloc(b->n * 8);
		if (fread(b->p, 8, b->n, fp) != b->n) goto _mm_idx_load_fail;
		if (fread(&hsize, 4, 1, fp) != 1) goto _mm_idx_load_fail;
		if (hsize == 0) continue;
		b->h = h = kh_init(idx);
		kh_resize(idx, h, hsize);
		for (j = 0; j < hsize; ++j) {
			uint64_t x[2];
			int absent;
			if (fread(x, 8, 2, fp) != 2) goto _mm_idx_load_fail;
			k = kh_put(idx, h, x[0], &absent);
			assert(absent);
			kh_val(h, k) = x[1];
		}
	}

	mi->base.n = mi->size.n = 1;
	mi->base.a = malloc(sizeof(void*) * mi->base.n);
	mi->size.a = malloc(sizeof(uint64_t) * mi->size.n);
	mi->base.a[0] = malloc(sizeof(char) * bsize);
	mi->size.a[0] = bsize;
	if (fread(mi->base.a[0], sizeof(char), mi->size.a[0], fp) != mi->size.a[0]) goto _mm_idx_load_fail;
	mi->s.a = malloc(sizeof(bseq_t) * mi->s.n);
	if ((i = fread(mi->s.a, sizeof(bseq_t), mi->s.n, fp)) != mi->s.n) goto _mm_idx_load_fail;
<<<<<<< HEAD
	for (i = 0; i < mi->s.n; ++i) mi->s.a[i].name += (ptrdiff_t)mi->base.a[0], mi->s.a[i].seq += (ptrdiff_t)mi->base.a[0];
=======
	for (i = 0; i < mi->s.n; ++i) {
		mi->s.a[i].name += (ptrdiff_t)mi->base.a[0], mi->s.a[i].seq += (ptrdiff_t)mi->base.a[0];
	}
>>>>>>> 840b7367
	return mi;
_mm_idx_load_fail:
	mm_idx_destroy(mi);
	return 0;
}

/* end of index.c */

/* map.c */

static void mm_mapopt_init(mm_mapopt_t *opt)
{
	opt->k = 15;
	opt->w = 16;
	opt->b = 14;
<<<<<<< HEAD
	opt->sidx = 0;
=======
	opt->sidx = 1;
>>>>>>> 840b7367
	opt->eidx = 3;
	opt->ofs_hlim = 5000;
	opt->ofs_llim = 5000;
	opt->m = 1;
	opt->x = 2;
	opt->gi = 2;
	opt->ge = 1;
	opt->xdrop = 50;
<<<<<<< HEAD
	opt->min = 200;
	opt->min_ratio = 0.8;
=======
	opt->min_len = 200;
	opt->min_len_ratio = 0.8;
>>>>>>> 840b7367
	opt->frq[0] = 0.05, opt->frq[1] = 0.01, opt->frq[2] = 0.001;
	opt->n_frq = 3;
	opt->n_threads = 1;
	opt->batch_size = 10000000;
	return;
}

static const char *mm_mapopt_check(mm_mapopt_t *opt)
{
	uint64_t i;
	if (opt->w >= 16) return "w must be inside [1,16).";
	if (opt->k >= 32) return "k must be inside [1,32).";
	if (opt->sidx >= 16) return "sidx must be inside [0,16).";
	if (opt->eidx >= 16) return "eidx must be inside [0,16).";
	if (opt->ofs_hlim < 100 || opt->ofs_hlim >= 100000) return "hlim must be inside [100,100000).";
	if (opt->ofs_llim < 100 || opt->ofs_llim >= 100000) return "llim must be inside [100,100000).";
	if (opt->m < 1 || opt->m > 5) return "Match award must be inside [1,5].";
	if (opt->x < 1 || opt->x > 5) return "Mismatch penalty must be inside [1,5].";
	if (opt->gi < 1 || opt->gi > 5) return "Gap open penalty must be inside [1,5].";
	if (opt->ge < 1 || opt->ge > 5) return "Gap extension penalty must be inside [1,5].";
	if (opt->xdrop < 10 || opt->xdrop > 100) return "Xdrop cutoff must be inside [10,100].";
<<<<<<< HEAD
	if (opt->min > INT32_MAX) return  "Minimum alignment length must be > 0.";
	if (opt->min_ratio < 0.0 || opt->min_ratio > 1.0) return  "Minimum alignment length ratio must be inside [0.0,1.0].";
=======
	if (opt->min_len > INT32_MAX) return  "Minimum alignment length must be > 0.";
	if (opt->min_len_ratio < 0.0 || opt->min_len_ratio > 1.0) return  "Minimum alignment length ratio must be inside [0.0,1.0].";
>>>>>>> 840b7367
	if (opt->n_frq >= 16) return "Frequency thresholds must be fewer than 16.";
	for (i = 0; i < opt->n_frq; ++i) if (opt->frq[i] < 0.0 || opt->frq[i] > 1.0 || (i != 0 && opt->frq[i-1] < opt->frq[i])) return "Frequency thresholds must be inside [0.0,1.0] and descending.";
	if (opt->n_threads < 1) return "Thread counts must be > 0.";
	if (opt->batch_size > INT64_MAX) return "Batch size must be > 0.";
	return 0;
}

/**************************
 * Multi-threaded mapping *
 **************************/

typedef struct {
	int32_t rid;
<<<<<<< HEAD
	uint32_t score;
=======
	uint32_t plen;
>>>>>>> 840b7367
	int32_t rs, re, qs, qe;
	char *cigar;	// 160907: alignment cigar string
} reg_t;
typedef struct { size_t n, m; reg_t *a; } reg_v;

typedef struct {
	uint64_t buf_size;
	uint32_t n_processed;
	const mm_mapopt_t *opt;
	uint64_t *occ;
	uint32_t n_occ;
	bseq_file_t *fp;
	const mm_idx_t *mi;
	gaba_t *gaba;
	char *base, *tail, *p;
	v2u32_v sort;
} mm_align_pipeline_t;

typedef struct {
	// query sequences
    uint32_t n_seq;
	bseq_t *seq;
	void *base;
	uint64_t size;
	// results
	mm128_v reg;
} mm_align_step_t;

typedef struct { // per-thread buffer
	const mm_align_pipeline_t *p;
	gaba_section_t qf, qr, t;
	mm128_v mini; // query minimizers
	mm128_v resc;
	mm128_v coef; // Hough transform coefficient
	v2u32_v intv; // intervals on sorted coef
	poshash_t *pos;
	gaba_dp_t *dp;	// alignment work
} tbuf_t;

static tbuf_t *mm_tbuf_init(const mm_align_pipeline_t *pl)
{
	tbuf_t *b = (tbuf_t*)calloc(1, sizeof(tbuf_t));
	const uint8_t *lim = (const uint8_t *)0x800000000000;
	b->p = pl; b->pos = kh_init(pos); b->dp = gaba_dp_init(pl->gaba, lim, lim);
	return b;
}

static void mm_tbuf_destroy(tbuf_t *b)
{
	if (b == 0) return;
	free(b->mini.a); free(b->coef.a); free(b->intv.a);
	kh_destroy(pos, b->pos); gaba_dp_clean(b->dp);
	free(b);
}

#define _s(x)	( (x)<0?-1:1)
#define _m(x)	( (((int32_t)(x))>>31)^(x) )
static void mm_expand(const v2u32_t *r, uint32_t n, int32_t qs, mm128_v *coef)
{
	uint64_t i;
	const int32_t ofs = 0x40000000;
	for (i = 0; i < n; ++i) {	// iterate over all the collected minimizers
		int32_t rs = (int32_t)r[i].x[0], _qs = (rs>>31) ^ qs, _rs = (rs>>31) ^ rs;
		mm128_t *p;
		kv_pushp(mm128_t, *coef, &p);
		p->u32[0] = ofs + _rs - (_qs>>1); p->u32[1] = r[i].x[1];
		p->u32[2] = _rs; p->u32[3] = _qs;
	}
	return;
}

static uint64_t mm_collect(const mm_idx_t *mi, uint32_t l_seq, const uint8_t *seq, uint32_t max_occ, uint32_t resc_occ, mm128_v *mini, mm128_v *coef, mm128_v *resc)
{
	uint64_t i, n, cnt = 0;
	mini->n = coef->n = 0;
	mm_sketch(seq, l_seq, mi->w, mi->k, 0, mini);

	for (i = 0; i < mini->n; ++i) {
		const v2u32_t *r;
		int32_t qs = (int32_t)mini->a[i].u32[2];
		r = mm_idx_get(mi, mini->a[i].u64[0], &n);	// get minimizer at current pos
		if (n > max_occ) continue;	// skip if exceeds repetitive threshold
		cnt += n;
		if (n > resc_occ) {
			mm128_t *q;
			kv_pushp(mm128_t, *resc, &q);
			q->u32[0] = qs; q->u32[1] = n; q->u64[1] = (uint64_t)r;
			continue;
		}
		mm_expand(r, n, qs, coef);
	}
	return(cnt);
}

<<<<<<< HEAD
static void mm_chain(mm128_v *coef, uint32_t ofs_llim, uint32_t ofs_hlim, uint32_t min, v2u32_v *intv)
=======
static void mm_chain(mm128_v *coef, uint32_t ofs_llim, uint32_t ofs_hlim, uint32_t min_len, v2u32_v *intv)
>>>>>>> 840b7367
{
	uint64_t i, j, k, n;
	const int32_t ofs = 0x40000000;
	const uint32_t chained = 0x80000000, mask = 0x7fffffff;
	for (intv->n = i = 0; i < coef->n; i = MIN2(j, k)) {
		uint32_t rid = coef->a[i].u32[1];
		int32_t rs = coef->a[i].u32[2], qs = coef->a[i].u32[3], re = rs, qe = qs;
<<<<<<< HEAD
		int32_t l, h, lub = coef->a[i].u32[0] + ofs_llim, hub = rs - (qs<<1) + ofs, hlb = hub - ofs_hlim;
		uint32_t len = 0;
		for (j = i+1, k = UINT64_MAX, n = i; j < coef->n && (l = (int32_t)coef->a[j].u32[0]) < lub; j++) {
			if ((int32_t)coef->a[j].u32[2] < 0) continue;
			re = coef->a[j].u32[2] & mask, qe = coef->a[j].u32[3];
			if (rid != coef->a[j].u32[1] || (qs^qe)&chained || (h = ofs + re - (qe<<1)) < hlb || h > hub) { k = MIN2(j, k); continue; }	// out of range, skip
			lub = l + ofs_llim; hub = h; hlb = h - ofs_hlim;
=======
		int32_t lub = coef->a[i].u32[0] + ofs_llim, hub = rs - (qs<<1) + ofs, hlb = hub - ofs_hlim;
		uint32_t len = 0;
		for (j = i+1, k = UINT64_MAX, n = i; j < coef->n && (int32_t)coef->a[j].u32[0] < lub; j++) {
			if ((int32_t)coef->a[j].u32[2] < 0) continue;
			re = coef->a[j].u32[2] & mask, qe = coef->a[j].u32[3];
			int32_t l = coef->a[j].u32[0], h = ofs + re - (qe<<1);
			if (rid != coef->a[j].u32[1] || l > lub || h < hlb) { k = MIN2(j, k); continue; }	// out of range, skip
			lub = l + ofs_llim; hlb = h - ofs_hlim;
>>>>>>> 840b7367
			coef->a[j].u32[2] |= chained; n = j;
		}
		re = coef->a[n].u32[2] & mask; qe = coef->a[n].u32[3]; qs = _m(qs); qe = _m(qe);
		len = _s(re-rs)*(re-rs)+_s(qe-qs)*(qe-qs);
<<<<<<< HEAD
		if (len < min) continue;
=======
		if (len < min_len) continue;
>>>>>>> 840b7367
		v2u32_t *p;
		kv_pushp(v2u32_t, *intv, &p);
		p->x[0] = (uint32_t)ofs - len; p->x[1] = i;
	}
	return;
}

<<<<<<< HEAD
static uint32_t mm_extend(bseq_t *ref, mm128_t *coef, uint32_t n, uint32_t k, uint32_t min, uint32_t sidx, uint32_t eidx, gaba_dp_t *dp, gaba_section_t *qf, gaba_section_t *qr, gaba_section_t *t, poshash_t *pos, reg_v *reg)
=======
static uint32_t mm_extend(bseq_t *ref, mm128_t *coef, uint32_t n, uint32_t k, uint32_t min_len, uint32_t sidx, uint32_t eidx, gaba_dp_t *dp, gaba_section_t *qf, gaba_section_t *qr, gaba_section_t *t, poshash_t *pos, reg_v *reg)
>>>>>>> 840b7367
{
	uint64_t i, j;
	khint_t itr;
	int absent;
	reg_t *s;
	const uint32_t mask = 0x7fffffff;
	const uint8_t *lim = (const uint8_t*)0x800000000000;
	gaba_section_t rf, rr, *qu, *qd, *r, *q;
	gaba_pos_pair_t p;
	rf.id = 2; rf.len = ref->l_seq; rf.base = (const uint8_t*)ref->seq;
	rr.id = 3; rr.len = ref->l_seq; rr.base = gaba_rev((const uint8_t*)ref->seq+ref->l_seq-1, lim);
	gaba_dp_flush(dp, lim, lim);
	gaba_alignment_t *a[3] = {0};
	for (i = sidx, j = 0; i < eidx && i < n; ++i) {
		if (i != 0 && (int32_t)coef[i].u32[2] >= 0) continue;	// skip head
		const gaba_stack_t *stack = gaba_dp_save_stack(dp);
		int32_t rs = coef[i].u32[2] & mask, qs = coef[i].u32[3];
		uint64_t rev = qs<0; qu = rev? qf : qr; qd = rev? qr : qf;
		qs = _m(qs); qs = rev? qf->len-qs+k-1 : qs;
		// upward extension
		gaba_fill_t *f = gaba_dp_fill_root(dp, r = &rr, ref->l_seq-rs-1, q = qu, qu->len-qs-1), *m = f;
		uint32_t mask = GABA_STATUS_TERM;
		do {
			if (f->status & GABA_STATUS_UPDATE_A) mask |= GABA_STATUS_UPDATE_A, r = t;
			if (f->status & GABA_STATUS_UPDATE_B) mask |= GABA_STATUS_UPDATE_B, q = t;
			f = gaba_dp_fill(dp, f, r, q);
			m = (f->max > m->max)? f : m;
		} while(!(mask & f->status));
		// find max
		p = gaba_dp_search_max(dp, m);
		// check duplicate
<<<<<<< HEAD
		if ((itr = kh_get(pos, pos, ((uint64_t)ref->rid<<32) | p.apos)) != kh_end(pos) && (uint32_t)kh_val(pos, itr) == p.bpos) continue;
=======
		if ((itr = kh_get(pos, pos, ((uint64_t)ref->rid<<32) | p.apos)) != kh_end(pos) && (uint32_t)kh_val(pos, itr) == p.bpos) return 0;
>>>>>>> 840b7367
		// downward extension from max
		gaba_dp_flush_stack(dp, stack);
		m = f = gaba_dp_fill_root(dp, r = &rf, ref->l_seq-p.apos-1, q = qd, qd->len-p.bpos-1);
		mask = GABA_STATUS_TERM;
		do {
			if (f->status & GABA_STATUS_UPDATE_A) mask |= GABA_STATUS_UPDATE_A, r = t;
			if (f->status & GABA_STATUS_UPDATE_B) mask |= GABA_STATUS_UPDATE_B, q = t;
			f = gaba_dp_fill(dp, f, r, q);
			m = (f->max > m->max)? f : m;
		} while(!(mask & f->status));
		// convert alignment to cigar
		a[j++] = gaba_dp_trace(dp, NULL, m, NULL);
<<<<<<< HEAD
		if (a[j-1]->score < min) continue;
=======
		if (gaba_plen(a[j-1]->sec) < min_len) continue;
>>>>>>> 840b7367
		break;
	}
	if (j == 0) return 0;
	// collect longest
	for (i = 1; i < j; ++i) if (a[0]->score < a[i]->score) a[0] = a[i];
<<<<<<< HEAD
	if (a[0]->score < min) return 0;
=======
	if (gaba_plen(a[0]->sec) < min_len) return 0;
>>>>>>> 840b7367
	// record pos and cigar
	if ((itr = kh_get(pos, pos, ((uint64_t)ref->rid<<32) | p.apos)) == kh_end(pos)) {
		itr = kh_put(pos, pos, (((uint64_t)ref->rid<<32) | p.apos), &absent);
		kh_val(pos, itr) = (reg->n<<32) | p.bpos;
		kv_pushp(reg_t, *reg, &s);
	} else {
		s = &reg->a[kh_val(pos, itr)>>32];
<<<<<<< HEAD
		if (s->score >= a[0]->score) return 0;
		kh_val(pos, itr) &= 0xffffffff00000000; kh_val(pos, itr) |= p.bpos;		// replace qpos
		free(s->cigar);	// replace cigar
	}
	s->rid = ((a[0]->sec->bid&0x01)? 0 : 0xffffffff) ^ ref->rid; s->score = a[0]->score;
=======
		if (s->plen >= gaba_plen(a[0]->sec)) return 0;
		kh_val(pos, itr) &= 0xffffffff00000000; kh_val(pos, itr) |= p.bpos;		// replace qpos
		free(s->cigar);	// replace cigar
	}
	s->rid = ((a[0]->sec->bid&0x01)? 0 : 0xffffffff) ^ ref->rid;
	s->plen = gaba_plen(a[0]->sec);
>>>>>>> 840b7367
	s->rs = ref->l_seq-a[0]->sec->apos-a[0]->sec->alen; s->re = ref->l_seq-a[0]->sec->apos;
	s->qs = qf->len-a[0]->sec->bpos-a[0]->sec->blen; s->qe = qf->len-a[0]->sec->bpos;
	s->cigar = (char *)calloc(a[0]->path->len < 512 ? 1024 : 2*a[0]->path->len, 1);
	gaba_dp_dump_cigar_reverse(s->cigar, 2*a[0]->path->len, a[0]->path->array, 0, a[0]->path->len);
<<<<<<< HEAD
	return a[0]->score;
=======
	return gaba_plen(a[0]->sec);
>>>>>>> 840b7367
}

static reg_t *mm_align(tbuf_t *b, const mm_idx_t *mi, uint32_t l_seq, const uint8_t *seq, uint32_t n_occ, uint64_t *occ, const mm_mapopt_t *opt, uint64_t *n_reg)
{
	uint64_t i, j, k;
<<<<<<< HEAD
	int32_t len, min = opt->min;
=======
	int32_t len, min_len = opt->min_len;
>>>>>>> 840b7367
	const int32_t ofs = 0x40000000;
	const uint32_t mask = 0x7fffffff;
	reg_v reg = {0};
	// prepare section info for alignment
	uint8_t tail[96];
	const uint8_t *lim = (const uint8_t*)0x800000000000;
	gaba_section_t qf, qr, t;
	memset(tail, 0, 96);
	qf.id = 0; qf.len = l_seq; qf.base = (const uint8_t*)seq;
	qr.id = 1; qr.len = l_seq; qr.base = gaba_rev((const uint8_t*)seq+l_seq-1, lim);
	t.id = 4; t.len = 32; t.base = tail+32;
	b->mini.n = b->coef.n = b->resc.n = b->intv.n = 0; kh_clear(pos, b->pos);
	for (i = j = 0; reg.n == 0 && i < n_occ; ++i) {
		if (i == 0) {
			mm_collect(mi, l_seq, seq, occ[n_occ-1], occ[0], &b->mini, &b->coef, &b->resc);
		} else {
			if (i == 1) radix_sort_128x(b->resc.a, b->resc.a + b->resc.n);
			for (k = 0; k < b->coef.n; ++k) b->coef.a[k].u32[2] &= mask;
			for (; j < b->resc.n && b->resc.a[j].u32[1] <= occ[i]; ++j)
				mm_expand((const v2u32_t*)b->resc.a[j].u64[1], b->resc.a[j].u32[1], b->resc.a[j].u32[0], &b->coef);
		}
		radix_sort_128x(b->coef.a, b->coef.a + b->coef.n);
<<<<<<< HEAD
		mm_chain(&b->coef, opt->ofs_llim, opt->ofs_hlim, min>>2, &b->intv);
		radix_sort_64x(b->intv.a, b->intv.a + b->intv.n);
		if (b->intv.a == 0) continue;
		for (k = 0; k < b->intv.n && b->intv.a[k].x[0] < ofs - (min>>2); ++k) {
			mm128_t *c = &b->coef.a[b->intv.a[k].x[1]];
			bseq_t *ref = &mi->s.a[c->u32[1]];
			len = mm_extend(ref, c, b->coef.n-b->intv.a[k].x[1], mi->k, min, opt->sidx, opt->eidx, b->dp, &qf, &qr, &t, b->pos, &reg);
			if (len == 0) continue;
			min = MAX2(min, opt->min_ratio*len);
=======
		mm_chain(&b->coef, opt->ofs_llim, opt->ofs_hlim, min_len>>2, &b->intv);
		radix_sort_64x(b->intv.a, b->intv.a + b->intv.n);
		if (b->intv.a == 0) continue;
		for (k = 0; k < b->intv.n && b->intv.a[k].x[0] < ofs - (min_len>>2); ++k) {
			mm128_t *c = &b->coef.a[b->intv.a[k].x[1]];
			bseq_t *ref = &mi->s.a[c->u32[1]];
			len = mm_extend(ref, c, b->coef.n-b->intv.a[k].x[1], mi->k, min_len, opt->sidx, opt->eidx, b->dp, &qf, &qr, &t, b->pos, &reg);
			if (len == 0) continue;
			min_len = MAX2(min_len, opt->min_len_ratio*len);
>>>>>>> 840b7367
		}
	}
	*n_reg = reg.n;
	return reg.a;
}
#undef _s
#undef _m

static void mm_est_mapq(uint32_t n_reg, const reg_t *reg, v2u32_t *map, uint32_t m, uint32_t x)
{
	#define _len(x)		( (x)->re+(x)->qe-(x)->rs-(x)->qs )
	#define _clip(x)	MAX2(0, MIN2(((uint32_t)(x)), 60))

	uint64_t i;
	const reg_t *preg = &reg[map[0].x[1]], *sreg = (n_reg>1)? &reg[map[1].x[1]] : NULL, *breg = (n_reg>1)? &reg[map[n_reg-1].x[1]] : NULL;
	uint32_t ssc = (n_reg>1)? sreg->score : 0, bsc = (n_reg>1)? breg->score : 0, tsc = 0;
	double elen = (double)_len(preg) / 2.0, pid = 1.0 - (double)(elen * m - preg->score) / (double)(m + x) / elen;
	double ec = 2.0 / (pid * (double)(m + x) - (double)x), ulen = ec * (preg->score - ssc), pe = 1.0 / (ulen * ulen + (double)n_reg);

	for (i = 0; i < n_reg; ++i) {
		const reg_t *r = &reg[i];
		if (r != preg) tsc += r->score - bsc + 1;
	}
	map[0].x[0] = _clip(-10.0 * log10(pe));
	for (i = 1; i < n_reg; ++i) {
		const reg_t *r = &reg[map[i].x[1]];
		map[i].x[0] = _clip(-10.0 * log10(1.0 - pe * (double)(r->score - bsc + 1) / (double)tsc));
	}
	return;
}

static void *mm_align_source(void *arg)
{
	mm_align_pipeline_t *p = (mm_align_pipeline_t*)arg;
	mm_align_step_t *s = (mm_align_step_t*)calloc(1, sizeof(mm_align_step_t));
	uint64_t base_n_seq = p->n_processed;
	s->seq = bseq_read(p->fp, p->opt->batch_size, &p->n_processed, &s->base, &s->size);
	s->n_seq = p->n_processed - base_n_seq;
	if (s->seq == 0) free(s), s = 0;
	return s;
}

static void *mm_align_worker(void *arg, void *item)
{
	uint32_t i;
	tbuf_t *t = (tbuf_t*)arg;
	mm_align_step_t *s = (mm_align_step_t*)item;
	for (i = 0; i < s->n_seq; ++i) {
		mm128_t *r;
		kv_pushp(mm128_t, s->reg, &r);
		r->u64[0] = (uintptr_t)mm_align(t, t->p->mi, s->seq[i].l_seq, s->seq[i].seq, t->p->n_occ, t->p->occ, t->p->opt, &r->u64[1]);
	}
	return s;
}

static void mm_align_drain(void *arg, void *item)
{
	uint32_t i, j;
	int32_t k;
	mm_align_pipeline_t *p = (mm_align_pipeline_t*)arg;
	mm_align_step_t *s = (mm_align_step_t*)item;

	#define _put(_p, _c) { \
		*(_p)->p++ = (_c); \
		if ((_p)->p == (_p)->tail) { \
			fwrite((_p)->base, sizeof(char), (_p)->buf_size, stdout); \
			(_p)->p = (_p)->base; \
		} \
	}
	#define _putn(_p, _n) { \
		char _b[16] = {0}; \
		int _m = (_n), _i = 0, _j; \
		while (_m) _b[_i++] = _m % 10, _m /= 10; \
		for (_j = _i - (_i!=0); _j >= 0; _j--) _put(_p, _b[_j]+'0'); \
	}

	for (i = 0; i < s->n_seq; ++i) {
		reg_t *r = (reg_t*)s->reg.a[i].u64[0];
		uint32_t n_reg = s->reg.a[i].u64[1];
		bseq_t *t = &s->seq[i];
		char *q;
		if (r == 0) {
			const char *c1 = "\t4\t*\t0\t0\t*\t*\t0\t0\t", *c2 = "\t*\n";
			for (q = t->name; *q; q++) _put(p, *q);
			for (k = 0; k < strlen(c1); k++) _put(p, c1[k]);
			for (k = 0; k < t->l_seq; k++) _put(p, "NACMGRSVTWYHKDBN"[(uint8_t)t->seq[k]]);
			for (k = 0; k < strlen(c2); k++) _put(p, c2[k]);
			continue;
		}
<<<<<<< HEAD
		p->sort.n = 0;
		for (j = 0; j < n_reg; ++j) {
			v2u32_t *s;
			kv_pushp(v2u32_t, p->sort, &s);
			s->x[0] = -r[j].score; s->x[1] = j;
		}
		radix_sort_64x(p->sort.a, p->sort.a + p->sort.n);
		mm_est_mapq(n_reg, r, p->sort.a, p->opt->m, p->opt->x);

		for (j = 0; j < n_reg && r[p->sort.a[j].x[1]].score > p->opt->min_ratio*r[p->sort.a[0].x[1]].score; ++j) {
			const char *c1 = "\t*\t0\t0\t", *c2 = "\t*\tRG:Z:1\n";
			int qs = j==0? 0 : r[p->sort.a[j].x[1]].qs, qe = j==0? t->l_seq : r[p->sort.a[j].x[1]].qe;
			for (q = t->name; *q; q++) _put(p, *q);
			_put(p, '\t'); _putn(p, (r[p->sort.a[j].x[1]].rid<0?16:0) | (j==0?0:256)); _put(p, '\t');
			for (q = p->mi->s.a[(r[p->sort.a[j].x[1]].rid>>31) ^ r[p->sort.a[j].x[1]].rid].name; *q; q++) _put(p, *q);
			_put(p, '\t'); _putn(p, r[p->sort.a[j].x[1]].rs+1);
			_put(p, '\t'); _putn(p, p->sort.a[j].x[0]); _put(p, '\t');
			if (r[p->sort.a[j].x[1]].qs) { _putn(p, r[p->sort.a[j].x[1]].qs); _put(p, j==0? 'S' : 'H'); }
			for (q = r[p->sort.a[j].x[1]].cigar; *q; q++) _put(p, *q);
			if (t->l_seq-r[p->sort.a[j].x[1]].qe) { _putn(p, t->l_seq-r[p->sort.a[j].x[1]].qe); _put(p, j==0? 'S' : 'H'); }
			for (k = 0; k < strlen(c1); k++) _put(p, c1[k]);
			if (r[p->sort.a[j].x[1]].rid < 0) { for (k = qe-1; k >= qs; k--) _put(p, "NTGKCYSBAWRDMHVN"[(uint8_t)t->seq[k]]); }
			else { for (k = qs; k < qe; k++) _put(p, "NACMGRSVTWYHKDBN"[(uint8_t)t->seq[k]]); }
			for (k = 0; k < strlen(c2); k++) _put(p, c2[k]);
			free(r[p->sort.a[j].x[1]].cigar);
=======
		for (j = 0; j < s->reg.a[i].u64[1]; ++j) {
			const char *c1 = "\t*\t0\t0\t", *c2 = "\t*\tRG:Z:1\n";
			int qs = j==0? 0 : r[j].qs, qe = j==0? t->l_seq : r[j].qe;
			for (q = t->name; *q; q++) _put(p, *q);
			_put(p, '\t'); _putn(p, (r[j].rid<0?16:0) | (j==0?0:256)); _put(p, '\t');
			for (q = p->mi->s.a[(r[j].rid>>31) ^ r[j].rid].name; *q; q++) _put(p, *q);
			_put(p, '\t'); _putn(p, r[j].rs+1);
			_put(p, '\t'); _putn(p, 255); _put(p, '\t');
			if (r[j].qs) { _putn(p, r[j].qs); _put(p, j==0? 'S' : 'H'); }
			for (q = r[j].cigar; *q; q++) _put(p, *q);
			if (t->l_seq-r[j].qe) { _putn(p, t->l_seq-r[j].qe); _put(p, j==0? 'S' : 'H'); }
			for (k = 0; k < strlen(c1); k++) _put(p, c1[k]);
			if (r[j].rid < 0) { for (k = qe-1; k >= qs; k--) _put(p, "NTGKCYSBAWRDMHVN"[(uint8_t)t->seq[k]]); }
			else { for (k = qs; k < qe; k++) _put(p, "NACMGRSVTWYHKDBN"[(uint8_t)t->seq[k]]); }
			for (k = 0; k < strlen(c2); k++) _put(p, c2[k]);
			free(r[j].cigar);
>>>>>>> 840b7367
		}
		for (; j < n_reg; ++j) free(r[p->sort.a[j].x[1]].cigar);
		free(r);
	}
	free(s->reg.a); free(s->base); free(s->seq); free(s);
	return;
}

<<<<<<< HEAD
static void mm_print_header(const mm_idx_t *idx)
{
	uint32_t i;
	printf("@HD\tVN:1.0\tSO:unsorted\n");
	for (i = 0; i < idx->n; ++i) printf("@SQ\tSN:%s\tLN:%d\n", idx->s.a[i].name, idx->s.a[i].l_seq);
	printf("@RG\tID:1\n");
	printf("@PG\tID:6\tPN:minialign\n");
	return;
}

=======
>>>>>>> 840b7367
static int mm_align_file(const mm_idx_t *idx, const char *fn, const mm_mapopt_t *opt)
{
	uint32_t i;
	mm_align_pipeline_t pl = {0};
	tbuf_t **t;
	pl.fp = bseq_open(fn);
	if (pl.fp == 0) return -1;
	pl.opt = opt, pl.mi = idx;

	// calc occ
	pl.occ = calloc(pl.opt->n_frq, sizeof(uint64_t));
	pl.n_occ = pl.opt->n_frq;
	for (i = 0; i < pl.n_occ; ++i) pl.occ[i] = mm_idx_cal_max_occ(idx, pl.opt->frq[i]);

	// init output buf
	pl.buf_size = 512 * 1024;
	pl.base = pl.p = malloc(sizeof(char) * pl.buf_size);
	pl.tail = pl.base + pl.buf_size;

	// initialize alignment context
	int m = opt->m, x = -opt->x, gi = opt->gi, ge = opt->ge;
	struct gaba_score_s sc = {{{m,x,x,x},{x,m,x,x},{x,x,m,x},{x,x,x,m}},gi,ge,gi,ge};
	struct gaba_params_s p = {0,0,0,opt->xdrop,&sc};
	pl.gaba = gaba_init(&p);

<<<<<<< HEAD
=======
	// print sam header
	printf("@HD\tVN:1.0\tSO:unsorted\n");
	for (i = 0; i < idx->n; ++i) printf("@SQ\tSN:%s\tLN:%d\n", idx->s.a[i].name, idx->s.a[i].l_seq);
	printf("@RG\tID:1\n");
	printf("@PG\tID:6\tPN:minialign\n");

>>>>>>> 840b7367
	t = (tbuf_t**)calloc(pl.opt->n_threads, sizeof(tbuf_t*));
	for (i = 0; i < pl.opt->n_threads; ++i) t[i] = mm_tbuf_init(&pl);
	ptask_t *pt = ptask_init(mm_align_worker, (void**)t, pl.opt->n_threads, 1024);
	ptask_stream(pt, mm_align_source, &pl, mm_align_drain, &pl, 1024/pl.opt->n_threads);
	ptask_clean(pt);
	for (i = 0; i < pl.opt->n_threads; ++i) mm_tbuf_destroy(t[i]);
	free(t);

	fwrite(pl.base, sizeof(char), pl.p - pl.base, stdout);

	bseq_close(pl.fp);
	gaba_clean(pl.gaba);
	free(pl.base); free(pl.occ);
	return 0;
}

/* end of map.c */

/* main.c */

static void liftrlimit()
{
#ifdef __linux__
	struct rlimit r;
	getrlimit(RLIMIT_AS, &r);
	r.rlim_cur = r.rlim_max;
	setrlimit(RLIMIT_AS, &r);
#endif
}

int main(int argc, char *argv[])
{
	int i, ch, is_idx = 0;
	mm_mapopt_t opt;
	const char *err;
	bseq_file_t *fp = 0;
	char *fnw = 0;
	FILE *fpr = 0, *fpw = 0;

	liftrlimit();
	mm_realtime0 = realtime();
	mm_mapopt_init(&opt);

<<<<<<< HEAD
	while ((ch = getopt(argc, argv, "k:w:f:B:t:V:d:ls:m:a:b:p:q:L:H:S:E:X:v")) >= 0) {
=======
	while ((ch = getopt(argc, argv, "k:w:f:B:t:V:d:ls:r:m:a:b:p:q:L:H:A:B:X:v")) >= 0) {
>>>>>>> 840b7367
		if (ch == 'k') opt.k = atoi(optarg);
		else if (ch == 'w') opt.w = atoi(optarg);
		else if (ch == 'f') {
			const char *p = optarg; opt.n_frq = 0;
			while (*p) {
				opt.frq[opt.n_frq++] = atof(p);
				while (*p && *p != ',') p++;
				if (!*p || opt.n_frq >= 16) break;
				p++;
			}
		}
		else if (ch == 'B') opt.b = atoi(optarg);
		else if (ch == 't') opt.n_threads = atoi(optarg);
		else if (ch == 'V') mm_verbose = atoi(optarg);
		else if (ch == 'd') fnw = optarg;
		else if (ch == 'l') is_idx = 1;
<<<<<<< HEAD
		else if (ch == 's') opt.min = atoi(optarg);
		else if (ch == 'm') opt.min_ratio = atof(optarg);
=======
		else if (ch == 's') opt.min_len = atoi(optarg);
		else if (ch == 'r') opt.min_len_ratio = atof(optarg);
		else if (ch == 'm') {
			if (mm_verbose >= 3) fprintf(stderr, "Minimum score threshold option is deprecated in version 0.3.2. It is translated into minimum path length threshold with <m> / (0.6 * <match award>).\n");
			opt.min_len = atoi(optarg) / (0.6 * opt.m);
		}
>>>>>>> 840b7367
		else if (ch == 'a') opt.m = atoi(optarg);
		else if (ch == 'b') opt.x = atoi(optarg);
		else if (ch == 'p') opt.gi = atoi(optarg);
		else if (ch == 'q') opt.ge = atoi(optarg);
		else if (ch == 'L') opt.ofs_llim = atoi(optarg);
		else if (ch == 'H') opt.ofs_hlim = atoi(optarg);
<<<<<<< HEAD
		else if (ch == 'S') opt.sidx = atoi(optarg);
		else if (ch == 'E') opt.eidx = atoi(optarg);
=======
		else if (ch == 'A') opt.sidx = atoi(optarg);
		else if (ch == 'B') opt.eidx = atoi(optarg);
>>>>>>> 840b7367
		else if (ch == 'X') opt.xdrop = atoi(optarg);
		else if (ch == 'v') { puts(MM_VERSION); return 0; }
	}
	if (opt.w >= 16) opt.w = (int)(.6666667 * opt.k + .499);

	if (argc == optind) {
		fprintf(stderr, "\n"
						"  minialign - fast aligner for PacBio and Nanopore long reads\n"
						"\n"
						"minialign is a fast long-read (nucleotide sequence) alignment tool built on\n"
						"the top of minimap long-read overlapper adopting libgaba SIMD-parallelized\n"
						"Smith-Waterman extension algorithm.\n"
						"\n");
		fprintf(stderr, "Usage:\n"
						"  without index:\n"
						"    $ minialign [options] <ref.fa> <reads.fa> > mapping.sam\n"
						"\n"
						"  with prebuilt index (saves ~1min for human genome per run):\n"
						"    $ minialign [options] <ref.fa> -d <index.mai>\n"
						"    $ minialign -l <index.mai> <reads.fa> > mapping.sam\n"
						"\n");
		fprintf(stderr, "Options:\n");
		fprintf(stderr, "  Indexing:\n");
		fprintf(stderr, "    -k INT       k-mer size [%d]\n", opt.k);
		fprintf(stderr, "    -w INT       minimizer window size [{-k}*2/3]\n");
		fprintf(stderr, "    -d FILE      dump index to FILE []\n");
		fprintf(stderr, "    -l FILE      load index from FILE [] (overriding -k, -w, and -f)\n");
		fprintf(stderr, "  Mapping:\n");
		fprintf(stderr, "    -f FLOAT,... occurrence thresholds [0.05,0.01,0.001]\n");
		fprintf(stderr, "    -a INT       match award [%d]\n", opt.m);
		fprintf(stderr, "    -b INT       mismatch penalty [%d]\n", opt.x);
		fprintf(stderr, "    -p INT       gap open penalty [%d]\n", opt.gi);
		fprintf(stderr, "    -q INT       gap extension penalty [%d]\n", opt.ge);
<<<<<<< HEAD
		fprintf(stderr, "    -s INT       minimum alignment path length [%d]\n", opt.min);
		fprintf(stderr, "    -m INT       minimum alignment path length ratio [%f]\n", opt.min_ratio);
=======
		fprintf(stderr, "    -s INT       minimum alignment path length [%d]\n", opt.min_len);
		fprintf(stderr, "    -r INT       minimum alignment path length ratio [%f]\n", opt.min_len_ratio);
>>>>>>> 840b7367
		fprintf(stderr, "  Misc:\n");
		fprintf(stderr, "    -t INT       number of threads [%d]\n", opt.n_threads);
		fprintf(stderr, "    -v           show version number\n");
		fprintf(stderr, "\n");
		return 1;
	}

	if ((err = mm_mapopt_check(&opt))) {
		fprintf(stderr, "[M::%s::] ERROR: %s\n", __func__, err);
		return -1;
	}

	if (is_idx) fpr = fopen(argv[optind], "rb");
	else fp = bseq_open(argv[optind]);
	if (fnw) fpw = fopen(fnw, "wb");
	while (fpr || fp) {
		mm_idx_t *mi = 0;
		if (fpr) mi = mm_idx_load(fpr);
		else if (!bseq_eof(fp))
			mi = mm_idx_gen(fp, opt.w, opt.k, opt.b, opt.batch_size, opt.n_threads);
		if (mi == 0) break;
		if (mm_verbose >= 3)
			fprintf(stderr, "[M::%s::%.3f*%.2f] loaded/built index for %d target sequence(s)\n",
					__func__, realtime() - mm_realtime0, cputime() / (realtime() - mm_realtime0), mi->n);
		if (fpw) mm_idx_dump(fpw, mi);
		if (argc - optind > 1) mm_print_header(mi);
		for (i = optind + 1; i < argc; ++i)
			mm_align_file(mi, argv[i], &opt);
		mm_idx_destroy(mi);
	}
	if (fpw) fclose(fpw);
	if (fpr) fclose(fpr);
	if (fp)  bseq_close(fp);

	fprintf(stderr, "[M::%s] Version: %s\n", __func__, MM_VERSION);
	fprintf(stderr, "[M::%s] CMD:", __func__);
	for (i = 0; i < argc; ++i)
		fprintf(stderr, " %s", argv[i]);
	fprintf(stderr, "\n[M::%s] Real time: %.3f sec; CPU: %.3f sec\n", __func__, realtime() - mm_realtime0, cputime());
	return 0;
}

/* end of main.c */<|MERGE_RESOLUTION|>--- conflicted
+++ resolved
@@ -15,11 +15,7 @@
 #include "ptask.h"
 #include "gaba.h"
 
-<<<<<<< HEAD
 #define MM_VERSION "0.4.0"
-=======
-#define MM_VERSION "0.3.3"
->>>>>>> 840b7367
 
 #include "arch/arch.h"
 #define _VECTOR_ALIAS_PREFIX		v16i8
@@ -83,13 +79,8 @@
 
 typedef struct {
 	uint64_t batch_size;
-<<<<<<< HEAD
 	uint32_t sidx, eidx, n_threads, min, k, w, b;
 	double min_ratio;
-=======
-	uint32_t sidx, eidx, n_threads, min_len, k, w, b;
-	double min_len_ratio;
->>>>>>> 840b7367
 	int32_t m, x, gi, ge, xdrop, ofs_llim, ofs_hlim;
 	uint32_t n_frq;
 	float frq[16];
@@ -548,10 +539,6 @@
 	fwrite(MM_IDX_MAGIC, 1, 4, fp);
 	fwrite(x, 4, 3, fp);
 	fwrite(y, 8, 2, fp);
-<<<<<<< HEAD
-
-=======
->>>>>>> 840b7367
 	for (i = 0; i < 1<<mi->b; ++i) {
 		mm_idx_bucket_t *b = &mi->B[i];
 		khint_t k;
@@ -623,13 +610,7 @@
 	if (fread(mi->base.a[0], sizeof(char), mi->size.a[0], fp) != mi->size.a[0]) goto _mm_idx_load_fail;
 	mi->s.a = malloc(sizeof(bseq_t) * mi->s.n);
 	if ((i = fread(mi->s.a, sizeof(bseq_t), mi->s.n, fp)) != mi->s.n) goto _mm_idx_load_fail;
-<<<<<<< HEAD
 	for (i = 0; i < mi->s.n; ++i) mi->s.a[i].name += (ptrdiff_t)mi->base.a[0], mi->s.a[i].seq += (ptrdiff_t)mi->base.a[0];
-=======
-	for (i = 0; i < mi->s.n; ++i) {
-		mi->s.a[i].name += (ptrdiff_t)mi->base.a[0], mi->s.a[i].seq += (ptrdiff_t)mi->base.a[0];
-	}
->>>>>>> 840b7367
 	return mi;
 _mm_idx_load_fail:
 	mm_idx_destroy(mi);
@@ -645,11 +626,7 @@
 	opt->k = 15;
 	opt->w = 16;
 	opt->b = 14;
-<<<<<<< HEAD
 	opt->sidx = 0;
-=======
-	opt->sidx = 1;
->>>>>>> 840b7367
 	opt->eidx = 3;
 	opt->ofs_hlim = 5000;
 	opt->ofs_llim = 5000;
@@ -658,13 +635,8 @@
 	opt->gi = 2;
 	opt->ge = 1;
 	opt->xdrop = 50;
-<<<<<<< HEAD
 	opt->min = 200;
 	opt->min_ratio = 0.8;
-=======
-	opt->min_len = 200;
-	opt->min_len_ratio = 0.8;
->>>>>>> 840b7367
 	opt->frq[0] = 0.05, opt->frq[1] = 0.01, opt->frq[2] = 0.001;
 	opt->n_frq = 3;
 	opt->n_threads = 1;
@@ -686,13 +658,8 @@
 	if (opt->gi < 1 || opt->gi > 5) return "Gap open penalty must be inside [1,5].";
 	if (opt->ge < 1 || opt->ge > 5) return "Gap extension penalty must be inside [1,5].";
 	if (opt->xdrop < 10 || opt->xdrop > 100) return "Xdrop cutoff must be inside [10,100].";
-<<<<<<< HEAD
-	if (opt->min > INT32_MAX) return  "Minimum alignment length must be > 0.";
-	if (opt->min_ratio < 0.0 || opt->min_ratio > 1.0) return  "Minimum alignment length ratio must be inside [0.0,1.0].";
-=======
-	if (opt->min_len > INT32_MAX) return  "Minimum alignment length must be > 0.";
-	if (opt->min_len_ratio < 0.0 || opt->min_len_ratio > 1.0) return  "Minimum alignment length ratio must be inside [0.0,1.0].";
->>>>>>> 840b7367
+	if (opt->min > INT32_MAX) return  "Minimum alignment score must be > 0.";
+	if (opt->min_ratio < 0.0 || opt->min_ratio > 1.0) return  "Minimum alignment score ratio must be inside [0.0,1.0].";
 	if (opt->n_frq >= 16) return "Frequency thresholds must be fewer than 16.";
 	for (i = 0; i < opt->n_frq; ++i) if (opt->frq[i] < 0.0 || opt->frq[i] > 1.0 || (i != 0 && opt->frq[i-1] < opt->frq[i])) return "Frequency thresholds must be inside [0.0,1.0] and descending.";
 	if (opt->n_threads < 1) return "Thread counts must be > 0.";
@@ -706,11 +673,7 @@
 
 typedef struct {
 	int32_t rid;
-<<<<<<< HEAD
 	uint32_t score;
-=======
-	uint32_t plen;
->>>>>>> 840b7367
 	int32_t rs, re, qs, qe;
 	char *cigar;	// 160907: alignment cigar string
 } reg_t;
@@ -805,11 +768,7 @@
 	return(cnt);
 }
 
-<<<<<<< HEAD
 static void mm_chain(mm128_v *coef, uint32_t ofs_llim, uint32_t ofs_hlim, uint32_t min, v2u32_v *intv)
-=======
-static void mm_chain(mm128_v *coef, uint32_t ofs_llim, uint32_t ofs_hlim, uint32_t min_len, v2u32_v *intv)
->>>>>>> 840b7367
 {
 	uint64_t i, j, k, n;
 	const int32_t ofs = 0x40000000;
@@ -817,7 +776,6 @@
 	for (intv->n = i = 0; i < coef->n; i = MIN2(j, k)) {
 		uint32_t rid = coef->a[i].u32[1];
 		int32_t rs = coef->a[i].u32[2], qs = coef->a[i].u32[3], re = rs, qe = qs;
-<<<<<<< HEAD
 		int32_t l, h, lub = coef->a[i].u32[0] + ofs_llim, hub = rs - (qs<<1) + ofs, hlb = hub - ofs_hlim;
 		uint32_t len = 0;
 		for (j = i+1, k = UINT64_MAX, n = i; j < coef->n && (l = (int32_t)coef->a[j].u32[0]) < lub; j++) {
@@ -825,25 +783,11 @@
 			re = coef->a[j].u32[2] & mask, qe = coef->a[j].u32[3];
 			if (rid != coef->a[j].u32[1] || (qs^qe)&chained || (h = ofs + re - (qe<<1)) < hlb || h > hub) { k = MIN2(j, k); continue; }	// out of range, skip
 			lub = l + ofs_llim; hub = h; hlb = h - ofs_hlim;
-=======
-		int32_t lub = coef->a[i].u32[0] + ofs_llim, hub = rs - (qs<<1) + ofs, hlb = hub - ofs_hlim;
-		uint32_t len = 0;
-		for (j = i+1, k = UINT64_MAX, n = i; j < coef->n && (int32_t)coef->a[j].u32[0] < lub; j++) {
-			if ((int32_t)coef->a[j].u32[2] < 0) continue;
-			re = coef->a[j].u32[2] & mask, qe = coef->a[j].u32[3];
-			int32_t l = coef->a[j].u32[0], h = ofs + re - (qe<<1);
-			if (rid != coef->a[j].u32[1] || l > lub || h < hlb) { k = MIN2(j, k); continue; }	// out of range, skip
-			lub = l + ofs_llim; hlb = h - ofs_hlim;
->>>>>>> 840b7367
 			coef->a[j].u32[2] |= chained; n = j;
 		}
 		re = coef->a[n].u32[2] & mask; qe = coef->a[n].u32[3]; qs = _m(qs); qe = _m(qe);
 		len = _s(re-rs)*(re-rs)+_s(qe-qs)*(qe-qs);
-<<<<<<< HEAD
 		if (len < min) continue;
-=======
-		if (len < min_len) continue;
->>>>>>> 840b7367
 		v2u32_t *p;
 		kv_pushp(v2u32_t, *intv, &p);
 		p->x[0] = (uint32_t)ofs - len; p->x[1] = i;
@@ -851,11 +795,7 @@
 	return;
 }
 
-<<<<<<< HEAD
 static uint32_t mm_extend(bseq_t *ref, mm128_t *coef, uint32_t n, uint32_t k, uint32_t min, uint32_t sidx, uint32_t eidx, gaba_dp_t *dp, gaba_section_t *qf, gaba_section_t *qr, gaba_section_t *t, poshash_t *pos, reg_v *reg)
-=======
-static uint32_t mm_extend(bseq_t *ref, mm128_t *coef, uint32_t n, uint32_t k, uint32_t min_len, uint32_t sidx, uint32_t eidx, gaba_dp_t *dp, gaba_section_t *qf, gaba_section_t *qr, gaba_section_t *t, poshash_t *pos, reg_v *reg)
->>>>>>> 840b7367
 {
 	uint64_t i, j;
 	khint_t itr;
@@ -887,11 +827,7 @@
 		// find max
 		p = gaba_dp_search_max(dp, m);
 		// check duplicate
-<<<<<<< HEAD
 		if ((itr = kh_get(pos, pos, ((uint64_t)ref->rid<<32) | p.apos)) != kh_end(pos) && (uint32_t)kh_val(pos, itr) == p.bpos) continue;
-=======
-		if ((itr = kh_get(pos, pos, ((uint64_t)ref->rid<<32) | p.apos)) != kh_end(pos) && (uint32_t)kh_val(pos, itr) == p.bpos) return 0;
->>>>>>> 840b7367
 		// downward extension from max
 		gaba_dp_flush_stack(dp, stack);
 		m = f = gaba_dp_fill_root(dp, r = &rf, ref->l_seq-p.apos-1, q = qd, qd->len-p.bpos-1);
@@ -904,21 +840,13 @@
 		} while(!(mask & f->status));
 		// convert alignment to cigar
 		a[j++] = gaba_dp_trace(dp, NULL, m, NULL);
-<<<<<<< HEAD
 		if (a[j-1]->score < min) continue;
-=======
-		if (gaba_plen(a[j-1]->sec) < min_len) continue;
->>>>>>> 840b7367
 		break;
 	}
 	if (j == 0) return 0;
 	// collect longest
 	for (i = 1; i < j; ++i) if (a[0]->score < a[i]->score) a[0] = a[i];
-<<<<<<< HEAD
 	if (a[0]->score < min) return 0;
-=======
-	if (gaba_plen(a[0]->sec) < min_len) return 0;
->>>>>>> 840b7367
 	// record pos and cigar
 	if ((itr = kh_get(pos, pos, ((uint64_t)ref->rid<<32) | p.apos)) == kh_end(pos)) {
 		itr = kh_put(pos, pos, (((uint64_t)ref->rid<<32) | p.apos), &absent);
@@ -926,39 +854,22 @@
 		kv_pushp(reg_t, *reg, &s);
 	} else {
 		s = &reg->a[kh_val(pos, itr)>>32];
-<<<<<<< HEAD
 		if (s->score >= a[0]->score) return 0;
 		kh_val(pos, itr) &= 0xffffffff00000000; kh_val(pos, itr) |= p.bpos;		// replace qpos
 		free(s->cigar);	// replace cigar
 	}
 	s->rid = ((a[0]->sec->bid&0x01)? 0 : 0xffffffff) ^ ref->rid; s->score = a[0]->score;
-=======
-		if (s->plen >= gaba_plen(a[0]->sec)) return 0;
-		kh_val(pos, itr) &= 0xffffffff00000000; kh_val(pos, itr) |= p.bpos;		// replace qpos
-		free(s->cigar);	// replace cigar
-	}
-	s->rid = ((a[0]->sec->bid&0x01)? 0 : 0xffffffff) ^ ref->rid;
-	s->plen = gaba_plen(a[0]->sec);
->>>>>>> 840b7367
 	s->rs = ref->l_seq-a[0]->sec->apos-a[0]->sec->alen; s->re = ref->l_seq-a[0]->sec->apos;
 	s->qs = qf->len-a[0]->sec->bpos-a[0]->sec->blen; s->qe = qf->len-a[0]->sec->bpos;
 	s->cigar = (char *)calloc(a[0]->path->len < 512 ? 1024 : 2*a[0]->path->len, 1);
 	gaba_dp_dump_cigar_reverse(s->cigar, 2*a[0]->path->len, a[0]->path->array, 0, a[0]->path->len);
-<<<<<<< HEAD
 	return a[0]->score;
-=======
-	return gaba_plen(a[0]->sec);
->>>>>>> 840b7367
 }
 
 static reg_t *mm_align(tbuf_t *b, const mm_idx_t *mi, uint32_t l_seq, const uint8_t *seq, uint32_t n_occ, uint64_t *occ, const mm_mapopt_t *opt, uint64_t *n_reg)
 {
 	uint64_t i, j, k;
-<<<<<<< HEAD
 	int32_t len, min = opt->min;
-=======
-	int32_t len, min_len = opt->min_len;
->>>>>>> 840b7367
 	const int32_t ofs = 0x40000000;
 	const uint32_t mask = 0x7fffffff;
 	reg_v reg = {0};
@@ -981,7 +892,6 @@
 				mm_expand((const v2u32_t*)b->resc.a[j].u64[1], b->resc.a[j].u32[1], b->resc.a[j].u32[0], &b->coef);
 		}
 		radix_sort_128x(b->coef.a, b->coef.a + b->coef.n);
-<<<<<<< HEAD
 		mm_chain(&b->coef, opt->ofs_llim, opt->ofs_hlim, min>>2, &b->intv);
 		radix_sort_64x(b->intv.a, b->intv.a + b->intv.n);
 		if (b->intv.a == 0) continue;
@@ -991,17 +901,6 @@
 			len = mm_extend(ref, c, b->coef.n-b->intv.a[k].x[1], mi->k, min, opt->sidx, opt->eidx, b->dp, &qf, &qr, &t, b->pos, &reg);
 			if (len == 0) continue;
 			min = MAX2(min, opt->min_ratio*len);
-=======
-		mm_chain(&b->coef, opt->ofs_llim, opt->ofs_hlim, min_len>>2, &b->intv);
-		radix_sort_64x(b->intv.a, b->intv.a + b->intv.n);
-		if (b->intv.a == 0) continue;
-		for (k = 0; k < b->intv.n && b->intv.a[k].x[0] < ofs - (min_len>>2); ++k) {
-			mm128_t *c = &b->coef.a[b->intv.a[k].x[1]];
-			bseq_t *ref = &mi->s.a[c->u32[1]];
-			len = mm_extend(ref, c, b->coef.n-b->intv.a[k].x[1], mi->k, min_len, opt->sidx, opt->eidx, b->dp, &qf, &qr, &t, b->pos, &reg);
-			if (len == 0) continue;
-			min_len = MAX2(min_len, opt->min_len_ratio*len);
->>>>>>> 840b7367
 		}
 	}
 	*n_reg = reg.n;
@@ -1091,7 +990,6 @@
 			for (k = 0; k < strlen(c2); k++) _put(p, c2[k]);
 			continue;
 		}
-<<<<<<< HEAD
 		p->sort.n = 0;
 		for (j = 0; j < n_reg; ++j) {
 			v2u32_t *s;
@@ -1117,24 +1015,6 @@
 			else { for (k = qs; k < qe; k++) _put(p, "NACMGRSVTWYHKDBN"[(uint8_t)t->seq[k]]); }
 			for (k = 0; k < strlen(c2); k++) _put(p, c2[k]);
 			free(r[p->sort.a[j].x[1]].cigar);
-=======
-		for (j = 0; j < s->reg.a[i].u64[1]; ++j) {
-			const char *c1 = "\t*\t0\t0\t", *c2 = "\t*\tRG:Z:1\n";
-			int qs = j==0? 0 : r[j].qs, qe = j==0? t->l_seq : r[j].qe;
-			for (q = t->name; *q; q++) _put(p, *q);
-			_put(p, '\t'); _putn(p, (r[j].rid<0?16:0) | (j==0?0:256)); _put(p, '\t');
-			for (q = p->mi->s.a[(r[j].rid>>31) ^ r[j].rid].name; *q; q++) _put(p, *q);
-			_put(p, '\t'); _putn(p, r[j].rs+1);
-			_put(p, '\t'); _putn(p, 255); _put(p, '\t');
-			if (r[j].qs) { _putn(p, r[j].qs); _put(p, j==0? 'S' : 'H'); }
-			for (q = r[j].cigar; *q; q++) _put(p, *q);
-			if (t->l_seq-r[j].qe) { _putn(p, t->l_seq-r[j].qe); _put(p, j==0? 'S' : 'H'); }
-			for (k = 0; k < strlen(c1); k++) _put(p, c1[k]);
-			if (r[j].rid < 0) { for (k = qe-1; k >= qs; k--) _put(p, "NTGKCYSBAWRDMHVN"[(uint8_t)t->seq[k]]); }
-			else { for (k = qs; k < qe; k++) _put(p, "NACMGRSVTWYHKDBN"[(uint8_t)t->seq[k]]); }
-			for (k = 0; k < strlen(c2); k++) _put(p, c2[k]);
-			free(r[j].cigar);
->>>>>>> 840b7367
 		}
 		for (; j < n_reg; ++j) free(r[p->sort.a[j].x[1]].cigar);
 		free(r);
@@ -1143,7 +1023,6 @@
 	return;
 }
 
-<<<<<<< HEAD
 static void mm_print_header(const mm_idx_t *idx)
 {
 	uint32_t i;
@@ -1154,8 +1033,6 @@
 	return;
 }
 
-=======
->>>>>>> 840b7367
 static int mm_align_file(const mm_idx_t *idx, const char *fn, const mm_mapopt_t *opt)
 {
 	uint32_t i;
@@ -1181,15 +1058,6 @@
 	struct gaba_params_s p = {0,0,0,opt->xdrop,&sc};
 	pl.gaba = gaba_init(&p);
 
-<<<<<<< HEAD
-=======
-	// print sam header
-	printf("@HD\tVN:1.0\tSO:unsorted\n");
-	for (i = 0; i < idx->n; ++i) printf("@SQ\tSN:%s\tLN:%d\n", idx->s.a[i].name, idx->s.a[i].l_seq);
-	printf("@RG\tID:1\n");
-	printf("@PG\tID:6\tPN:minialign\n");
-
->>>>>>> 840b7367
 	t = (tbuf_t**)calloc(pl.opt->n_threads, sizeof(tbuf_t*));
 	for (i = 0; i < pl.opt->n_threads; ++i) t[i] = mm_tbuf_init(&pl);
 	ptask_t *pt = ptask_init(mm_align_worker, (void**)t, pl.opt->n_threads, 1024);
@@ -1233,11 +1101,7 @@
 	mm_realtime0 = realtime();
 	mm_mapopt_init(&opt);
 
-<<<<<<< HEAD
 	while ((ch = getopt(argc, argv, "k:w:f:B:t:V:d:ls:m:a:b:p:q:L:H:S:E:X:v")) >= 0) {
-=======
-	while ((ch = getopt(argc, argv, "k:w:f:B:t:V:d:ls:r:m:a:b:p:q:L:H:A:B:X:v")) >= 0) {
->>>>>>> 840b7367
 		if (ch == 'k') opt.k = atoi(optarg);
 		else if (ch == 'w') opt.w = atoi(optarg);
 		else if (ch == 'f') {
@@ -1254,30 +1118,16 @@
 		else if (ch == 'V') mm_verbose = atoi(optarg);
 		else if (ch == 'd') fnw = optarg;
 		else if (ch == 'l') is_idx = 1;
-<<<<<<< HEAD
 		else if (ch == 's') opt.min = atoi(optarg);
 		else if (ch == 'm') opt.min_ratio = atof(optarg);
-=======
-		else if (ch == 's') opt.min_len = atoi(optarg);
-		else if (ch == 'r') opt.min_len_ratio = atof(optarg);
-		else if (ch == 'm') {
-			if (mm_verbose >= 3) fprintf(stderr, "Minimum score threshold option is deprecated in version 0.3.2. It is translated into minimum path length threshold with <m> / (0.6 * <match award>).\n");
-			opt.min_len = atoi(optarg) / (0.6 * opt.m);
-		}
->>>>>>> 840b7367
 		else if (ch == 'a') opt.m = atoi(optarg);
 		else if (ch == 'b') opt.x = atoi(optarg);
 		else if (ch == 'p') opt.gi = atoi(optarg);
 		else if (ch == 'q') opt.ge = atoi(optarg);
 		else if (ch == 'L') opt.ofs_llim = atoi(optarg);
 		else if (ch == 'H') opt.ofs_hlim = atoi(optarg);
-<<<<<<< HEAD
 		else if (ch == 'S') opt.sidx = atoi(optarg);
 		else if (ch == 'E') opt.eidx = atoi(optarg);
-=======
-		else if (ch == 'A') opt.sidx = atoi(optarg);
-		else if (ch == 'B') opt.eidx = atoi(optarg);
->>>>>>> 840b7367
 		else if (ch == 'X') opt.xdrop = atoi(optarg);
 		else if (ch == 'v') { puts(MM_VERSION); return 0; }
 	}
@@ -1311,13 +1161,8 @@
 		fprintf(stderr, "    -b INT       mismatch penalty [%d]\n", opt.x);
 		fprintf(stderr, "    -p INT       gap open penalty [%d]\n", opt.gi);
 		fprintf(stderr, "    -q INT       gap extension penalty [%d]\n", opt.ge);
-<<<<<<< HEAD
-		fprintf(stderr, "    -s INT       minimum alignment path length [%d]\n", opt.min);
-		fprintf(stderr, "    -m INT       minimum alignment path length ratio [%f]\n", opt.min_ratio);
-=======
-		fprintf(stderr, "    -s INT       minimum alignment path length [%d]\n", opt.min_len);
-		fprintf(stderr, "    -r INT       minimum alignment path length ratio [%f]\n", opt.min_len_ratio);
->>>>>>> 840b7367
+		fprintf(stderr, "    -s INT       minimum alignment score [%d]\n", opt.min);
+		fprintf(stderr, "    -m INT       minimum alignment score ratio [%f]\n", opt.min_ratio);
 		fprintf(stderr, "  Misc:\n");
 		fprintf(stderr, "    -t INT       number of threads [%d]\n", opt.n_threads);
 		fprintf(stderr, "    -v           show version number\n");
