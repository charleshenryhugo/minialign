--- conflicted
+++ resolved
@@ -12,10 +12,6 @@
 #include <sys/time.h>
 #include <sys/types.h>
 
-<<<<<<< HEAD
-/* misc.c */
-#define MM_VERSION "0.4.4"
-=======
 #include "kvec.h"
 #include "ptask.h"
 #include "gaba.h"
@@ -23,7 +19,6 @@
 #include "sassert.h"
 
 #define MM_VERSION "0.4.5-dev"
->>>>>>> a9964b35
 
 #define MAX2(x,y) 		( (x) > (y) ? (x) : (y) )
 #define MIN2(x,y) 		( (x) < (y) ? (x) : (y) )
@@ -687,31 +682,6 @@
 static int mm_mapopt_check(mm_mapopt_t *opt, int (*_fprintf)(FILE*,const char*,...), FILE *_fp)
 {
 	int ret = 0;
-<<<<<<< HEAD
-	set_info("[mm_mapopt_check] check params");
-	if (opt->w >= 16) _fprintf(_fp, "[M::%s] ERROR: w must be inside [1,16).", __func__), ret = 1;
-	if (opt->k >= 32) _fprintf(_fp, "[M::%s] ERROR: k must be inside [1,32).", __func__), ret = 1;
-	if (opt->sidx >= 16) _fprintf(_fp, "[M::%s] ERROR: sidx must be inside [0,16).", __func__), ret = 1;
-	if (opt->eidx >= 16) _fprintf(_fp, "[M::%s] ERROR: eidx must be inside [0,16).", __func__), ret = 1;
-	if (opt->hlim < 100 || opt->hlim >= 100000) _fprintf(_fp, "[M::%s] ERROR: hlim must be inside [100,100000).", __func__), ret = 1;
-	if (opt->llim < 100 || opt->llim >= 100000) _fprintf(_fp, "[M::%s] ERROR: llim must be inside [100,100000).", __func__), ret = 1;
-	if (opt->blim >= 10000) _fprintf(_fp, "[M::%s] ERROR: blim must be inside [0,10000).", __func__), ret = 1;
-	if (opt->elim >= 10000) _fprintf(_fp, "[M::%s] ERROR: elim must be inside [0,10000).", __func__), ret = 1;
-	if (opt->m < 1 || opt->m > 5) _fprintf(_fp, "[M::%s] ERROR: Match award must be inside [1,5].", __func__), ret = 1;
-	if (opt->x < 1 || opt->x > 5) _fprintf(_fp, "[M::%s] ERROR: Mismatch penalty must be inside [1,5].", __func__), ret = 1;
-	if (opt->gi < 1 || opt->gi > 5) _fprintf(_fp, "[M::%s] ERROR: Gap open penalty must be inside [1,5].", __func__), ret = 1;
-	if (opt->ge < 1 || opt->ge > 5) _fprintf(_fp, "[M::%s] ERROR: Gap extension penalty must be inside [1,5].", __func__), ret = 1;
-	if (opt->m + 2*(opt->gi + opt->ge) > 10) _fprintf(_fp, "[M::%s] info: Large match award or large gap open/extend penalty may cause SEGV. [Issue #7]");
-	if (opt->x > (opt->gi + opt->ge)) _fprintf(_fp, "[M::%s] info: Large mismatch penalty with respect to the gap open/extend penalty may cause broken CIGAR. [Issue #2]");
-	if (opt->xdrop < 10 || opt->xdrop > 100) _fprintf(_fp, "[M::%s] ERROR: Xdrop cutoff must be inside [10,100].", __func__), ret = 1;
-	if (opt->min > INT32_MAX) _fprintf(_fp, "[M::%s] ERROR: Minimum alignment score must be > 0.", __func__), ret = 1;
-	if (opt->min_ratio < 0.0 || opt->min_ratio > 1.0) _fprintf(_fp, "[M::%s] ERROR: Minimum alignment score ratio must be inside [0.0,1.0].", __func__), ret = 1;
-	if (opt->n_frq >= 16) _fprintf(_fp, "[M::%s] ERROR: Frequency thresholds must be fewer than 16.", __func__), ret = 1;
-	for (uint64_t i = 0; i < opt->n_frq; ++i) if (opt->frq[i] < 0.0 || opt->frq[i] > 1.0 || (i != 0 && opt->frq[i-1] < opt->frq[i])) _fprintf(_fp, "[M::%s] ERROR: Frequency thresholds must be inside [0.0,1.0] and descending.", __func__), ret = 1;
-	if (opt->n_threads < 1) _fprintf(_fp, "[M::%s] ERROR: Thread counts must be > 0.", __func__), ret = 1;
-	if (opt->batch_size < 64 * 1024) _fprintf(_fp, "[M::%s] ERROR: Batch size must be > 64k.", __func__), ret = 1;
-	if (opt->outbuf_size < 64 * 1024) _fprintf(_fp, "[M::%s] ERROR: Output buffer size must be > 64k.", __func__), ret = 1;
-=======
 	if (opt->k >= 32) _fprintf(_fp, "[M::%s] ERROR: k must be inside [1,32).\n", __func__), ret = 1;
 	if (ret) return(ret);
 	if (opt->w >= 16) _fprintf(_fp, "[M::%s] ERROR: w must be inside [1,16).\n", __func__), ret = 1;
@@ -748,7 +718,6 @@
 	if (opt->blim >= 10000) _fprintf(_fp, "[M::%s] ERROR: blim must be inside [0,10000).\n", __func__), ret = 1;
 	if (opt->elim >= 10000) _fprintf(_fp, "[M::%s] ERROR: elim must be inside [0,10000).\n", __func__), ret = 1;
 	if (ret) return(ret);
->>>>>>> a9964b35
 
 	#define _dup(x)	({ char *_p = malloc(strlen(x)+1); memcpy(_p, (x), strlen(x)); _p[strlen(x)] = '\0'; _p; })
 	if (opt->flag&(0x01ULL<<MM_RG)) {
@@ -796,14 +765,8 @@
 static mm_idx_t *mm_idx_init(uint32_t w, uint32_t k, uint32_t b)
 {
 	mm_idx_t *mi = (mm_idx_t*)calloc(1, sizeof(mm_idx_t));
-<<<<<<< HEAD
-	if (mi == 0) return 0;
-	mi->w = w<1? 1 : w, mi->k = k; mi->b = MIN2(k*2, b);
-	if ((mi->B = (mm_idx_bucket_t*)calloc(1<<b, sizeof(mm_idx_bucket_t))) == 0) free(mi), mi = 0;
-=======
 	mi->w = w<1? 1 : w, mi->k = k; mi->b = MIN2(k*2, b); mi->mask = (1<<mi->b) - 1;
 	mi->B = (mm_idx_bucket_t*)calloc(1<<b, sizeof(mm_idx_bucket_t));
->>>>>>> a9964b35
 	return mi;
 }
 
@@ -842,12 +805,8 @@
 {
 	uint64_t n = 0;
 	uint32_t thres;
-<<<<<<< HEAD
-	khint_t *a, k;
 
 	set_info("[mm_idx_cal_max_occ] calculate occurrence thresholds");
-=======
->>>>>>> a9964b35
 	if (f <= 0.) return UINT32_MAX;
 	for (uint64_t i = (n = 0); i < 1ULL<<mi->b; ++i)
 		if (mi->B[i].h) n += kh_cnt((kh_t*)mi->B[i].h);
@@ -1074,12 +1033,8 @@
 	uint64_t bsize, y[2];
 
 	mm_idx_t *mi;
-<<<<<<< HEAD
 	set_info("[mm_idx_load] load index from file");
-	if (fread(magic, 1, 4, fp) != 4) return 0;
-=======
 	if (gzread(fp, magic, sizeof(char) * 4) != sizeof(char) * 4) return 0;
->>>>>>> a9964b35
 	if (strncmp(magic, MM_IDX_MAGIC, 4) != 0) return 0;
 	if (gzread(fp, x, sizeof(uint32_t) * 3) != sizeof(uint32_t) * 3) return 0;
 	if (gzread(fp, y, sizeof(uint64_t) * 2) != sizeof(uint64_t) * 2) return 0;
@@ -1299,56 +1254,15 @@
 		} while(!(flag & f->status));
 		if (m->max < min) { key &= 0xffffffff00000000; continue; }
 		// convert alignment to cigar
-<<<<<<< HEAD
-		if ((a[j++] = gaba_dp_trace(dp, NULL, m, NULL)) == NULL) goto _abort;
-		if (a[j-1]->score < min) continue;	// search again
-=======
 		a = gaba_dp_trace(dp, NULL, m, GABA_TRACE_PARAMS( .lmm = lmm ));
->>>>>>> a9964b35
 		break;
 	}
 	// record head
-<<<<<<< HEAD
-	if ((itr = kh_get(pos, pos, ((uint64_t)ref->rid<<32) | (a[0]->rapos-1))) == kh_end(pos)) {
-		itr = kh_put(pos, pos, (((uint64_t)ref->rid<<32) | (a[0]->rapos-1)), &absent);
-		kh_val(pos, itr) = 0xffffffff00000000 | (a[0]->rbpos-1);
-	}
-	*pitr = itr;
-	return a[0];	// one alignment is returned regardless of the score
-
+	kh_put(pos, key, (uintptr_t)a);
+	return a;
 _abort:;
 	oom_abort(__func__);
 	return 0;
-}
-
-static void mm_record(const bseq_t *ref, uint32_t l_seq, const gaba_alignment_t *a, poshash_t *pos, khint_t itr, mm128_v *reg)
-{
-	uint64_t size;
-	mm128_t *s;
-	reg_t *r;
-	const int32_t ofs = 0x40000000;
-	if ((int64_t)kh_val(pos, itr) < 0) {
-		kh_val(pos, itr) = (reg->n<<32) | (0xffffffff & kh_val(pos, itr));
-		kv_pushp(mm128_t, *reg, &s);
-	} else {
-		s = &reg->a[kh_val(pos, itr)>>32];
-		free((void*)s->u64[1]);
-	}
-
-	r = (reg_t*)malloc(size = (a->path->len < 512 ? 1024 : 2*a->path->len) + sizeof(reg_t));
-	r->rs = ref->l_seq-a->sec->apos-a->sec->alen; r->re = ref->l_seq-a->sec->apos;
-	r->qs = l_seq-a->sec->bpos-a->sec->blen; r->qe = l_seq-a->sec->bpos;
-	r->rid = ref->rid; r->score = a->score;
-	r->l_cigar = gaba_dp_dump_cigar_reverse((char*)r->cigar, size - sizeof(reg_t), a->path->array, 0, a->path->len);
-
-	s->u32[0] = (a->sec->bid&0x01? 0 : 0x10)<<16;
-	s->u32[1] = ofs - r->score;
-	s->u64[1] = (uintptr_t)r;
-	return;
-=======
-	kh_put(pos, key, (uintptr_t)a);
-	return a;
->>>>>>> a9964b35
 }
 
 #define _reg(x)		( (reg_t*)(x).u64[1] )
@@ -1890,12 +1804,8 @@
 		else if (ch == 's') o->min = atoi(optarg);
 		else if (ch == 'm') o->min_ratio = atof(optarg);
 		else if (ch == 'r') {
-<<<<<<< HEAD
-			if (mm_verbose >= 3) fprintf(stderr, "[M::%s] Warning: Minimum length threshold option is deprecated in version 0.4.0 and later, interpreted as score ratio.\n", __func__);
-=======
 			if (mm_verbose >= 3)
 				fprintf(stderr, "[M::%s] Warning: Minimum length threshold option is deprecated in version 0.4.0 and later, interpreted as score ratio.\n", __func__);
->>>>>>> a9964b35
 			o->min_ratio = atof(optarg);
 		}
 		else if (ch == 'a') o->m = atoi(optarg);
@@ -1946,14 +1856,9 @@
 		ret = 1; goto _final;
 	}
 
-<<<<<<< HEAD
 	set_info("[main] open index file");
-	if (fnr) fpr = fopen(fnr, "rb");
-	if (fnw) fpw = fopen(fnw, "wb");
-=======
 	if (fnr) fpr = gzopen(fnr, "rb");
 	if (fnw) fpw = gzopen(fnw, "wb1");
->>>>>>> a9964b35
 	for (uint64_t i = 0; i < (fpr? 0x7fffffff : (((opt->flag&MM_AVA) || fpw)? v.n : 1)); ++i) {
 		uint32_t qid = base_qid;
 		mm_idx_t *mi = 0;
@@ -1971,12 +1876,8 @@
 			realtime() - mm_realtime0, cputime() / (realtime() - mm_realtime0), mi->s.n);
 		if (fpw) mm_idx_dump(fpw, mi);
 		else aln = mm_align_init(opt, mi);
-<<<<<<< HEAD
-		for (uint64_t j = (!fpr && !(opt->flag&MM_AVA)); j < (fpw? 0 : v.n); ++j) mm_align_file(aln, (fp = bseq_open((const char*)v.a[j], qid, (opt->flag&MM_KEEP_QUAL)!=0, opt->tags.n, opt->tags.a))), qid = bseq_close(fp);
-=======
 		for (uint64_t j = (!fpr && !(opt->flag&MM_AVA)); j < (fpw? 0 : v.n); ++j)
-			mm_align_file(aln, (fp = bseq_open((const char*)v.a[j], qid, (opt->flag&MM_KEEP_QUAL)!=0, opt->tags.n!=0))), qid = bseq_close(fp);
->>>>>>> a9964b35
+			mm_align_file(aln, (fp = bseq_open((const char*)v.a[j], qid, (opt->flag&MM_KEEP_QUAL)!=0, opt->tags.n, opt->tags.a))), qid = bseq_close(fp);
 		if (!fpw) mm_align_destroy(aln);
 		mm_idx_destroy(mi);
 	}
